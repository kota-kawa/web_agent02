"""Event-driven browser session with backwards compatibility."""

import asyncio
import logging
from contextlib import suppress
from functools import cached_property
from pathlib import Path
from typing import Any, Literal, Self, cast

import httpx
from bubus import EventBus
from cdp_use import CDPClient
from cdp_use.cdp.fetch import AuthRequiredEvent, RequestPausedEvent
from cdp_use.cdp.network import Cookie
from cdp_use.cdp.target import AttachedToTargetEvent, SessionID, TargetID
from pydantic import BaseModel, ConfigDict, Field, PrivateAttr
from uuid_extensions import uuid7str

# CDP logging is now handled by setup_logging() in logging_config.py
# It automatically sets CDP logs to the same level as browser_use logs
from browser_use.browser.constants import DEFAULT_NEW_TAB_URL
from browser_use.browser.events import (
	AgentFocusChangedEvent,
	BrowserConnectedEvent,
	BrowserErrorEvent,
	BrowserLaunchEvent,
	BrowserLaunchResult,
	BrowserStartEvent,
	BrowserStateRequestEvent,
	BrowserStopEvent,
	BrowserStoppedEvent,
	CloseTabEvent,
	FileDownloadedEvent,
	NavigateToUrlEvent,
	NavigationCompleteEvent,
	NavigationStartedEvent,
	SwitchTabEvent,
	TabClosedEvent,
	TabCreatedEvent,
)
from browser_use.browser.profile import BrowserProfile, ProxySettings
from browser_use.browser.views import BrowserStateSummary, TabInfo
from browser_use.dom.views import EnhancedDOMTreeNode, TargetInfo
from browser_use.observability import observe_debug
from browser_use.utils import _log_pretty_url, is_default_new_tab_url, is_new_tab_page

async def ensure_browser_state_handler_registered(session: 'BrowserSession') -> None:
    """Ensure the DOM watchdog handler that yields BrowserStateSummary is registered."""

    def _get_handlers() -> list[Any]:
        return session.event_bus.handlers.get(BrowserStateRequestEvent.__name__, []) or []

    def _has_summary_handler(handlers: list[Any]) -> bool:
        for handler in handlers:
            name = getattr(handler, '__name__', '')
            if 'DOMWatchdog.on_BrowserStateRequestEvent' in name:
                return True
            watchdog_instance = getattr(handler, '__self__', None)
            if getattr(getattr(watchdog_instance, '__class__', None), '__name__', None) == 'DOMWatchdog':
                return True
        return False

    handlers = _get_handlers()
    if _has_summary_handler(handlers):
        return

    session.logger.debug(
        'BrowserStateRequestEvent handler missing; attaching watchdogs before requesting state summary.'
    )

    # Clear any stale handlers so watchdog reattachment can register a fresh DOM handler
    session.event_bus.handlers.pop(BrowserStateRequestEvent.__name__, None)

    if getattr(session, '_watchdogs_attached', False):
        session._watchdogs_attached = False  # type: ignore[attr-defined]

    await session.attach_all_watchdogs()

    handlers = _get_handlers()
    if not _has_summary_handler(handlers):
        session.logger.warning(
            'BrowserStateRequestEvent handler still missing after reattaching watchdogs; continuing to dispatch for retry path.'
        )



DEFAULT_BROWSER_PROFILE = BrowserProfile()

_LOGGED_UNIQUE_SESSION_IDS = set()  # track unique session IDs that have been logged to make sure we always assign a unique enough id to new sessions and avoid ambiguity in logs
red = '\033[91m'
reset = '\033[0m'


class CDPSession(BaseModel):
	"""Info about a single CDP session bound to a specific target.

	Can optionally use its own WebSocket connection for better isolation.
	"""

	model_config = ConfigDict(arbitrary_types_allowed=True, revalidate_instances='never')

	cdp_client: CDPClient

	target_id: TargetID
	session_id: SessionID
	title: str = 'Unknown title'
	url: str = DEFAULT_NEW_TAB_URL

	# Track if this session owns its CDP client (for cleanup)
	owns_cdp_client: bool = False

	@classmethod
	async def for_target(
		cls,
		cdp_client: CDPClient,
		target_id: TargetID,
		new_socket: bool = False,
		cdp_url: str | None = None,
		domains: list[str] | None = None,
	):
		"""Create a CDP session for a target.

		Args:
			cdp_client: Existing CDP client to use (or just for reference if creating own)
			target_id: Target ID to attach to
			new_socket: If True, create a dedicated WebSocket connection for this target
			cdp_url: CDP URL (required if new_socket is True)
			domains: List of CDP domains to enable. If None, enables default domains.
		"""
		if new_socket:
			if not cdp_url:
				raise ValueError('cdp_url required when new_socket=True')
			# Create a new CDP client with its own WebSocket connection
			import logging

			logger = logging.getLogger(f'browser_use.CDPSession.{target_id[-4:]}')
			logger.debug(f'🔌 Creating new dedicated WebSocket connection for target 🅣 {target_id}')

			target_cdp_client = CDPClient(cdp_url)
			await target_cdp_client.start()

			cdp_session = cls(
				cdp_client=target_cdp_client,
				target_id=target_id,
				session_id='connecting',
				owns_cdp_client=True,
			)
		else:
			# Use shared CDP client
			cdp_session = cls(
				cdp_client=cdp_client,
				target_id=target_id,
				session_id='connecting',
				owns_cdp_client=False,
			)
		return await cdp_session.attach(domains=domains)

	async def attach(self, domains: list[str] | None = None) -> Self:
		result = await self.cdp_client.send.Target.attachToTarget(
			params={
				'targetId': self.target_id,
				'flatten': True,
				'filter': [  # type: ignore
					{'type': 'page', 'exclude': False},
					{'type': 'iframe', 'exclude': False},
				],
			}
		)
		self.session_id = result['sessionId']

		# Use specified domains or default domains
		domains = domains or ['Page', 'DOM', 'DOMSnapshot', 'Accessibility', 'Runtime', 'Inspector']

		# Enable all domains in parallel
		enable_tasks = []
		for domain in domains:
			# Get the enable method, e.g. self.cdp_client.send.Page.enable(session_id=self.session_id)
			domain_api = getattr(self.cdp_client.send, domain, None)
			# Browser and Target domains don't use session_id, dont pass it for those
			enable_kwargs = {} if domain in ['Browser', 'Target'] else {'session_id': self.session_id}
			assert domain_api and hasattr(domain_api, 'enable'), (
				f'{domain_api} is not a recognized CDP domain with a .enable() method'
			)
			enable_tasks.append(domain_api.enable(**enable_kwargs))

		results = await asyncio.gather(*enable_tasks, return_exceptions=True)
		if any(isinstance(result, Exception) for result in results):
			raise RuntimeError(f'Failed to enable requested CDP domain: {results}')

		# in case 'Debugger' domain is enabled, disable breakpoints on the page so it doesnt pause on crashes / debugger statements
		# also covered by Runtime.runIfWaitingForDebugger() calls in get_or_create_cdp_session()
		try:
			await self.cdp_client.send.Debugger.setSkipAllPauses(params={'skip': True}, session_id=self.session_id)
			# if 'Debugger' not in domains:
			# 	await self.cdp_client.send.Debugger.disable()
			# await cdp_session.cdp_client.send.EventBreakpoints.disable(session_id=cdp_session.session_id)
		except Exception:
			# self.logger.warning(f'Failed to disable page JS breakpoints: {e}')
			pass

		target_info = await self.get_target_info()
		self.title = target_info['title']
		self.url = target_info['url']
		return self

	async def disconnect(self) -> None:
		"""Disconnect and cleanup if this session owns its CDP client."""
		if self.owns_cdp_client and self.cdp_client:
			try:
				await self.cdp_client.stop()
			except Exception:
				pass  # Ignore errors during cleanup

	async def get_tab_info(self) -> TabInfo:
		target_info = await self.get_target_info()
		return TabInfo(
			target_id=target_info['targetId'],
			url=target_info['url'],
			title=target_info['title'],
		)

	async def get_target_info(self) -> TargetInfo:
		result = await self.cdp_client.send.Target.getTargetInfo(params={'targetId': self.target_id})
		return result['targetInfo']


class BrowserSession(BaseModel):
	"""Event-driven browser session with backwards compatibility.

	This class provides a 2-layer architecture:
	- High-level event handling for agents/tools
	- Direct CDP/Playwright calls for browser operations

	Supports both event-driven and imperative calling styles.

	Browser configuration is stored in the browser_profile, session identity in direct fields:
	```python
	# Direct settings (recommended for most users)
	session = BrowserSession(headless=True, user_data_dir='./profile')

	# Or use a profile (for advanced use cases)
	session = BrowserSession(browser_profile=BrowserProfile(...))

	# Access session fields directly, browser settings via profile or property
	print(session.id)  # Session field
	```
	"""

	model_config = ConfigDict(
		arbitrary_types_allowed=True,
		validate_assignment=True,
		extra='forbid',
		revalidate_instances='never',  # resets private attrs on every model rebuild
	)

	def __init__(
		self,
		# Core configuration
		id: str | None = None,
		cdp_url: str | None = None,
		is_local: bool = False,
		browser_profile: BrowserProfile | None = None,
		# BrowserProfile fields that can be passed directly
		# From BrowserConnectArgs
		headers: dict[str, str] | None = None,
		# From BrowserLaunchArgs
		env: dict[str, str | float | bool] | None = None,
		executable_path: str | Path | None = None,
		headless: bool | None = None,
		args: list[str] | None = None,
		ignore_default_args: list[str] | Literal[True] | None = None,
		channel: str | None = None,
		chromium_sandbox: bool | None = None,
		devtools: bool | None = None,
		downloads_path: str | Path | None = None,
		traces_dir: str | Path | None = None,
		# From BrowserContextArgs
		accept_downloads: bool | None = None,
		permissions: list[str] | None = None,
		user_agent: str | None = None,
		screen: dict | None = None,
		viewport: dict | None = None,
		no_viewport: bool | None = None,
		device_scale_factor: float | None = None,
		record_har_content: str | None = None,
		record_har_mode: str | None = None,
		record_har_path: str | Path | None = None,
		record_video_dir: str | Path | None = None,
		record_video_framerate: int | None = None,
		record_video_size: dict | None = None,
		# From BrowserLaunchPersistentContextArgs
		user_data_dir: str | Path | None = None,
		# From BrowserNewContextArgs
		storage_state: str | Path | dict[str, Any] | None = None,
		# BrowserProfile specific fields
		disable_security: bool | None = None,
		deterministic_rendering: bool | None = None,
		allowed_domains: list[str] | None = None,
		keep_alive: bool | None = None,
		proxy: ProxySettings | None = None,
		enable_default_extensions: bool | None = None,
		window_size: dict | None = None,
		window_position: dict | None = None,
		minimum_wait_page_load_time: float | None = None,
		wait_for_network_idle_page_load_time: float | None = None,
		wait_between_actions: float | None = None,
		filter_highlight_ids: bool | None = None,
		auto_download_pdfs: bool | None = None,
		profile_directory: str | None = None,
		cookie_whitelist_domains: list[str] | None = None,
		# DOM extraction layer configuration
		cross_origin_iframes: bool | None = None,
		highlight_elements: bool | None = None,
		paint_order_filtering: bool | None = None,
		# Iframe processing limits
		max_iframes: int | None = None,
		max_iframe_depth: int | None = None,
	):
		# Following the same pattern as AgentSettings in service.py
		# Only pass non-None values to avoid validation errors
		profile_kwargs = {k: v for k, v in locals().items() if k not in ['self', 'browser_profile', 'id'] and v is not None}

		# if is_local is False but executable_path is provided, set is_local to True
		if is_local is False and executable_path is not None:
			profile_kwargs['is_local'] = True
		if not cdp_url:
			profile_kwargs['is_local'] = True

		# Create browser profile from direct parameters or use provided one
		if browser_profile is not None:
			# Merge any direct kwargs into the provided browser_profile (direct kwargs take precedence)
			merged_kwargs = {**browser_profile.model_dump(exclude_unset=True), **profile_kwargs}
			resolved_browser_profile = BrowserProfile(**merged_kwargs)
		else:
			resolved_browser_profile = BrowserProfile(**profile_kwargs)

		# Initialize the Pydantic model
		super().__init__(
			id=id or str(uuid7str()),
			browser_profile=resolved_browser_profile,
		)

	# Session configuration (session identity only)
	id: str = Field(default_factory=lambda: str(uuid7str()), description='Unique identifier for this browser session')

	# Browser configuration (reusable profile)
	browser_profile: BrowserProfile = Field(
		default_factory=lambda: DEFAULT_BROWSER_PROFILE,
		description='BrowserProfile() options to use for the session, otherwise a default profile will be used',
	)

	# Convenience properties for common browser settings
	@property
	def cdp_url(self) -> str | None:
		"""CDP URL from browser profile."""
		return self.browser_profile.cdp_url

	@property
	def is_local(self) -> bool:
		"""Whether this is a local browser instance from browser profile."""
		return self.browser_profile.is_local

	# Main shared event bus for all browser session + all watchdogs
	event_bus: EventBus = Field(default_factory=EventBus)

	# Mutable public state
	agent_focus: CDPSession | None = None

	# Mutable private state shared between watchdogs
	_cdp_client_root: CDPClient | None = PrivateAttr(default=None)
	_cdp_session_pool: dict[str, CDPSession] = PrivateAttr(default_factory=dict)
	_cached_browser_state_summary: Any = PrivateAttr(default=None)
	_cached_selector_map: dict[int, EnhancedDOMTreeNode] = PrivateAttr(default_factory=dict)
	_downloaded_files: list[str] = PrivateAttr(default_factory=list)  # Track files downloaded during this session

	# Watchdogs
	_crash_watchdog: Any | None = PrivateAttr(default=None)
	_downloads_watchdog: Any | None = PrivateAttr(default=None)
	_aboutblank_watchdog: Any | None = PrivateAttr(default=None)
	_security_watchdog: Any | None = PrivateAttr(default=None)
	_storage_state_watchdog: Any | None = PrivateAttr(default=None)
	_local_browser_watchdog: Any | None = PrivateAttr(default=None)
	_default_action_watchdog: Any | None = PrivateAttr(default=None)
	_dom_watchdog: Any | None = PrivateAttr(default=None)
	_screenshot_watchdog: Any | None = PrivateAttr(default=None)
	_permissions_watchdog: Any | None = PrivateAttr(default=None)
	_recording_watchdog: Any | None = PrivateAttr(default=None)

        _initial_window_state_applied: bool = PrivateAttr(default=False)

	_logger: Any = PrivateAttr(default=None)

	@property
	def logger(self) -> Any:
		"""Get instance-specific logger with session ID in the name"""
		# **regenerate it every time** because our id and str(self) can change as browser connection state changes
		# if self._logger is None or not self._cdp_client_root:
		# 	self._logger = logging.getLogger(f'browser_use.{self}')
		return logging.getLogger(f'browser_use.{self}')

	@cached_property
	def _id_for_logs(self) -> str:
		"""Get human-friendly semi-unique identifier for differentiating different BrowserSession instances in logs"""
		str_id = self.id[-4:]  # default to last 4 chars of truly random uuid, less helpful than cdp port but always unique enough
		port_number = (self.cdp_url or 'no-cdp').rsplit(':', 1)[-1].split('/', 1)[0].strip()
		port_is_random = not port_number.startswith('922')
		port_is_unique_enough = port_number not in _LOGGED_UNIQUE_SESSION_IDS
		if port_number and port_number.isdigit() and port_is_random and port_is_unique_enough:
			# if cdp port is random/unique enough to identify this session, use it as our id in logs
			_LOGGED_UNIQUE_SESSION_IDS.add(port_number)
			str_id = port_number
		return str_id

	@property
	def _tab_id_for_logs(self) -> str:
		return self.agent_focus.target_id[-2:] if self.agent_focus and self.agent_focus.target_id else f'{red}--{reset}'

	def __repr__(self) -> str:
		return f'BrowserSession🅑 {self._id_for_logs} 🅣 {self._tab_id_for_logs} (cdp_url={self.cdp_url}, profile={self.browser_profile})'

	def __str__(self) -> str:
		return f'BrowserSession🅑 {self._id_for_logs} 🅣 {self._tab_id_for_logs}'

	async def reset(self) -> None:
		"""Clear all cached CDP sessions with proper cleanup."""

		# TODO: clear the event bus queue here, implement this helper
		# await self.event_bus.wait_for_idle(timeout=5.0)
		# await self.event_bus.clear()

		# Disconnect sessions that own their WebSocket connections
		for session in self._cdp_session_pool.values():
			if hasattr(session, 'disconnect'):
				await session.disconnect()
		self._cdp_session_pool.clear()

		self._cdp_client_root = None  # type: ignore
		self._cached_browser_state_summary = None
		self._cached_selector_map.clear()
		self._downloaded_files.clear()

		self.agent_focus = None
		if self.is_local:
			self.browser_profile.cdp_url = None

		self._crash_watchdog = None
		self._downloads_watchdog = None
		self._aboutblank_watchdog = None
		self._security_watchdog = None
		self._storage_state_watchdog = None
		self._local_browser_watchdog = None
		self._default_action_watchdog = None
		self._dom_watchdog = None
		self._screenshot_watchdog = None
		self._permissions_watchdog = None
                self._recording_watchdog = None
                self._initial_window_state_applied = False

		if hasattr(self, '_watchdogs_attached'):
			self._watchdogs_attached = False

	def _reset_event_bus_state(self) -> None:
		"""Reset watchdog references and re-register core event handlers."""

		self._crash_watchdog = None
		self._downloads_watchdog = None
		self._aboutblank_watchdog = None
		self._security_watchdog = None
		self._storage_state_watchdog = None
		self._local_browser_watchdog = None
		self._default_action_watchdog = None
		self._dom_watchdog = None
		self._screenshot_watchdog = None
		self._permissions_watchdog = None
		self._recording_watchdog = None

		if hasattr(self, '_watchdogs_attached'):
			self._watchdogs_attached = False

		self.event_bus = EventBus()
		self.model_post_init(None)

	async def drain_event_bus(self, *, timeout: float = 5.0) -> bool:
		"""Wait for the event bus to become idle and clean up history.

		Returns True when the bus drains successfully, False when a timeout
		forces a rotation to a fresh bus. Always keeps the CDP connection
		alive so follow-up runs maintain context.
		"""

		try:
			await self.event_bus.wait_until_idle(timeout=timeout)
		except (asyncio.TimeoutError, TimeoutError):
			self.logger.warning(
				'Event bus failed to drain after %.1fs; rotating for a clean follow-up.',
				timeout,
			)
			with suppress(Exception):
				await self.event_bus.stop(clear=True, timeout=timeout)
			self._reset_event_bus_state()
			return False

		with suppress(Exception):
			self.event_bus.cleanup_event_history()
		return True
	def model_post_init(self, __context) -> None:
		"""Register event handlers after model initialization."""
		# Check if handlers are already registered to prevent duplicates

		from browser_use.browser.watchdog_base import BaseWatchdog

		start_handlers = self.event_bus.handlers.get('BrowserStartEvent', [])
		start_handler_names = [getattr(h, '__name__', str(h)) for h in start_handlers]

		if any('on_BrowserStartEvent' in name for name in start_handler_names):
			raise RuntimeError(
				'[BrowserSession] Duplicate handler registration attempted! '
				'on_BrowserStartEvent is already registered. '
				'This likely means BrowserSession was initialized multiple times with the same EventBus.'
			)

		BaseWatchdog.attach_handler_to_session(self, BrowserStartEvent, self.on_BrowserStartEvent)
		BaseWatchdog.attach_handler_to_session(self, BrowserStopEvent, self.on_BrowserStopEvent)
		BaseWatchdog.attach_handler_to_session(self, NavigateToUrlEvent, self.on_NavigateToUrlEvent)
		BaseWatchdog.attach_handler_to_session(self, SwitchTabEvent, self.on_SwitchTabEvent)
		BaseWatchdog.attach_handler_to_session(self, TabCreatedEvent, self.on_TabCreatedEvent)
		BaseWatchdog.attach_handler_to_session(self, TabClosedEvent, self.on_TabClosedEvent)
		BaseWatchdog.attach_handler_to_session(self, AgentFocusChangedEvent, self.on_AgentFocusChangedEvent)
		BaseWatchdog.attach_handler_to_session(self, FileDownloadedEvent, self.on_FileDownloadedEvent)
		BaseWatchdog.attach_handler_to_session(self, CloseTabEvent, self.on_CloseTabEvent)

	async def start(self) -> None:
		"""Start the browser session."""
		start_event = self.event_bus.dispatch(BrowserStartEvent())
		await start_event
		# Ensure any exceptions from the event handler are propagated
		await start_event.event_result(raise_if_any=True, raise_if_none=False)

	async def kill(self) -> None:
		"""Kill the browser session and reset all state."""
		# First save storage state while CDP is still connected
		from browser_use.browser.events import SaveStorageStateEvent

		save_event = self.event_bus.dispatch(SaveStorageStateEvent())
		await save_event

		# Dispatch stop event to kill the browser
		await self.event_bus.dispatch(BrowserStopEvent(force=True))
		# Stop the event bus
		await self.event_bus.stop(clear=True, timeout=5)
		# Reset all state
		await self.reset()
		# Create fresh event bus
		self.event_bus = EventBus()
		self.model_post_init(None)

	async def stop(self) -> None:
		"""Stop the browser session without killing the browser process.

		This clears event buses and cached state but keeps the browser alive.
		Useful when you want to clean up resources but plan to reconnect later.
		"""
		# First save storage state while CDP is still connected
		from browser_use.browser.events import SaveStorageStateEvent

		save_event = self.event_bus.dispatch(SaveStorageStateEvent())
		await save_event

		# Now dispatch BrowserStopEvent to notify watchdogs
		await self.event_bus.dispatch(BrowserStopEvent(force=False))

		# Stop the event bus
		await self.event_bus.stop(clear=True, timeout=5)
		# Reset all state
		await self.reset()
		# Create fresh event bus
		self.event_bus = EventBus()
		self.model_post_init(None)

	async def on_BrowserStartEvent(self, event: BrowserStartEvent) -> dict[str, str]:
		"""Handle browser start request.

		Returns:
			Dict with 'cdp_url' key containing the CDP URL
		"""

		# await self.reset()

		# Initialize and attach all watchdogs FIRST so LocalBrowserWatchdog can handle BrowserLaunchEvent
		await self.attach_all_watchdogs()

		try:
			# If no CDP URL, launch local browser
			if not self.cdp_url:
				if self.is_local:
					# Launch local browser using event-driven approach
					launch_event = self.event_bus.dispatch(BrowserLaunchEvent())
					await launch_event

					# Get the CDP URL from LocalBrowserWatchdog handler result
					launch_result: BrowserLaunchResult = cast(
						BrowserLaunchResult, await launch_event.event_result(raise_if_none=True, raise_if_any=True)
					)
					self.browser_profile.cdp_url = launch_result.cdp_url
				else:
					raise ValueError('Got BrowserSession(is_local=False) but no cdp_url was provided to connect to!')

			assert self.cdp_url and '://' in self.cdp_url

			# Only connect if not already connected
			if self._cdp_client_root is None:
				# Setup browser via CDP (for both local and remote cases)
				await self.connect(cdp_url=self.cdp_url)
				assert self.cdp_client is not None

				# Notify that browser is connected (single place)
				self.event_bus.dispatch(BrowserConnectedEvent(cdp_url=self.cdp_url))
			else:
				self.logger.debug('Already connected to CDP, skipping reconnection')

			# Return the CDP URL for other components
			return {'cdp_url': self.cdp_url}

		except Exception as e:
			self.event_bus.dispatch(
				BrowserErrorEvent(
					error_type='BrowserStartEventError',
					message=f'Failed to start browser: {type(e).__name__} {e}',
					details={'cdp_url': self.cdp_url, 'is_local': self.is_local},
				)
			)
			raise

	async def on_NavigateToUrlEvent(self, event: NavigateToUrlEvent) -> None:
		"""Handle navigation requests - core browser functionality."""
		self.logger.debug(f'[on_NavigateToUrlEvent] Received NavigateToUrlEvent: url={event.url}, new_tab={event.new_tab}')
		if not self.agent_focus:
			self.logger.warning('Cannot navigate - browser not connected')
			return

		target_id = None

		# If new_tab=True but we're already in a new tab, set new_tab=False
		if event.new_tab:
			try:
				current_url = await self.get_current_page_url()

				if is_new_tab_page(current_url):
					self.logger.debug(f'[on_NavigateToUrlEvent] Already in new tab ({current_url}), setting new_tab=False')
					event.new_tab = False
			except Exception as e:
				self.logger.debug(f'[on_NavigateToUrlEvent] Could not check current URL: {e}')

		# check if the url is already open in a tab somewhere that we're not currently on, if so, short-circuit and just switch to it
		targets = await self._cdp_get_all_pages()
		for target in targets:
			if target.get('url') == event.url and target['targetId'] != self.agent_focus.target_id and not event.new_tab:
				target_id = target['targetId']
				event.new_tab = False
				# await self.event_bus.dispatch(SwitchTabEvent(target_id=target_id))

		try:
			# Find or create target for navigation

			self.logger.debug(f'[on_NavigateToUrlEvent] Processing new_tab={event.new_tab}')
			if event.new_tab:
				# Look for existing default start page tab that's not the current one
				targets = await self._cdp_get_all_pages()
				self.logger.debug(f'[on_NavigateToUrlEvent] Found {len(targets)} existing tabs')
				current_target_id = self.agent_focus.target_id if self.agent_focus else None
				self.logger.debug(f'[on_NavigateToUrlEvent] Current target_id: {current_target_id}')

				for idx, target in enumerate(targets):
					self.logger.debug(
						f'[on_NavigateToUrlEvent] Tab {idx}: url={target.get("url")}, targetId={target["targetId"]}'
					)
					if (
						is_new_tab_page(target.get('url'))
						and target['targetId'] != current_target_id
					):
						target_id = target['targetId']
						self.logger.debug(
							f"Reusing existing default start page tab #{target_id[-4:]}"
						)
						break

				# Create new tab if no reusable one found
				if not target_id:
					self.logger.debug('[on_NavigateToUrlEvent] No reusable start page tab found, creating new tab...')
					try:
						target_id = await self._cdp_create_new_page(DEFAULT_NEW_TAB_URL)
						self.logger.debug(f'[on_NavigateToUrlEvent] Created new page with target_id: {target_id}')
						targets = await self._cdp_get_all_pages()

						self.logger.debug(f'Created new tab #{target_id[-4:]}')
						# Dispatch TabCreatedEvent for new tab
						await self.event_bus.dispatch(
							TabCreatedEvent(target_id=target_id, url=DEFAULT_NEW_TAB_URL)
						)
					except Exception as e:
						self.logger.error(f'[on_NavigateToUrlEvent] Failed to create new tab: {type(e).__name__}: {e}')
						# Fall back to using current tab
						target_id = self.agent_focus.target_id
						self.logger.warning(f'[on_NavigateToUrlEvent] Falling back to current tab #{target_id[-4:]}')
			else:
				# Use current tab
				target_id = target_id or self.agent_focus.target_id

			# Only switch tab if we're not already on the target tab
			if self.agent_focus is None or self.agent_focus.target_id != target_id:
				self.logger.debug(
					f'[on_NavigateToUrlEvent] Switching to target tab {target_id[-4:]} (current: {self.agent_focus.target_id[-4:] if self.agent_focus else "none"})'
				)
				# Activate target (bring to foreground)
				await self.event_bus.dispatch(SwitchTabEvent(target_id=target_id))
				# which does this for us:
				# self.agent_focus = await self.get_or_create_cdp_session(target_id)
			else:
				self.logger.debug(f'[on_NavigateToUrlEvent] Already on target tab {target_id[-4:]}, skipping SwitchTabEvent')

			assert self.agent_focus is not None and self.agent_focus.target_id == target_id, (
				'Agent focus not updated to new target_id after SwitchTabEvent should have switched to it'
			)

			# Dispatch navigation started
			await self.event_bus.dispatch(NavigationStartedEvent(target_id=target_id, url=event.url))

			# Navigate to URL
			await self.agent_focus.cdp_client.send.Page.navigate(
				params={
					'url': event.url,
					'transitionType': 'address_bar',
					# 'referrer': 'https://www.google.com',
				},
				session_id=self.agent_focus.session_id,
			)

			# # Wait a bit to ensure page starts loading
			# await asyncio.sleep(0.5)

			# Close any extension options pages that might have opened
			await self._close_extension_options_pages()

			# Dispatch navigation complete
			self.logger.debug(f'Dispatching NavigationCompleteEvent for {event.url} (tab #{target_id[-4:]})')
			await self.event_bus.dispatch(
				NavigationCompleteEvent(
					target_id=target_id,
					url=event.url,
					status=None,  # CDP doesn't provide status directly
				)
			)
			await self.event_bus.dispatch(
				AgentFocusChangedEvent(target_id=target_id, url=event.url)
			)  # do not await! AgentFocusChangedEvent calls SwitchTabEvent and it will deadlock, dispatch to enqueue and return

			if is_default_new_tab_url(event.url):
				await self._close_data_url_tabs(exclude_target_id=target_id)

			# Note: These should be handled by dedicated watchdogs:
			# - Security checks (security_watchdog)
			# - Page health checks (crash_watchdog)
			# - Dialog handling (dialog_watchdog)
			# - Download handling (downloads_watchdog)
			# - DOM rebuilding (dom_watchdog)

		except Exception as e:
			self.logger.error(f'Navigation failed: {type(e).__name__}: {e}')
			if target_id:
				await self.event_bus.dispatch(
					NavigationCompleteEvent(
						target_id=target_id,
						url=event.url,
						error_message=f'{type(e).__name__}: {e}',
					)
				)
				await self.event_bus.dispatch(AgentFocusChangedEvent(target_id=target_id, url=event.url))
			raise

	async def on_SwitchTabEvent(self, event: SwitchTabEvent) -> TargetID:
		"""Handle tab switching - core browser functionality."""
		if not self.agent_focus:
			raise RuntimeError('Cannot switch tabs - browser not connected')

		all_pages = await self._cdp_get_all_pages()
		if event.target_id is None:
			# most recently opened page
			if all_pages:
				# update the target id to be the id of the most recently opened page, then proceed to switch to it
				event.target_id = all_pages[-1]['targetId']
			else:
				# no pages open at all, create a new one (handles switching to it automatically)
				assert self._cdp_client_root is not None, 'CDP client root not initialized - browser may not be connected yet'
				new_target = await self._cdp_client_root.send.Target.createTarget(
					params={'url': DEFAULT_NEW_TAB_URL}
				)
				target_id = new_target['targetId']
				# do not await! these may circularly trigger SwitchTabEvent and could deadlock, dispatch to enqueue and return
				self.event_bus.dispatch(TabCreatedEvent(url=DEFAULT_NEW_TAB_URL, target_id=target_id))
				self.event_bus.dispatch(AgentFocusChangedEvent(target_id=target_id, url=DEFAULT_NEW_TAB_URL))
				return target_id

		# switch to the target
		self.agent_focus = await self.get_or_create_cdp_session(target_id=event.target_id, focus=True)

		# dispatch focus changed event
		await self.event_bus.dispatch(
			AgentFocusChangedEvent(
				target_id=self.agent_focus.target_id,
				url=self.agent_focus.url,
			)
		)
		return self.agent_focus.target_id

	async def on_CloseTabEvent(self, event: CloseTabEvent) -> None:
		"""Handle tab closure - update focus if needed."""

		cdp_session = await self.get_or_create_cdp_session(target_id=None, focus=False)
		await self.event_bus.dispatch(TabClosedEvent(target_id=event.target_id))
		await cdp_session.cdp_client.send.Target.closeTarget(params={'targetId': event.target_id})

	async def on_TabCreatedEvent(self, event: TabCreatedEvent) -> None:
		"""Handle tab creation - apply viewport settings to new tab."""
		# Apply viewport settings if configured
		if self.browser_profile.viewport and not self.browser_profile.no_viewport:
			try:
				viewport_width = self.browser_profile.viewport.width
				viewport_height = self.browser_profile.viewport.height
				device_scale_factor = self.browser_profile.device_scale_factor or 1.0

				# Use the helper method with the new tab's target_id
				await self._cdp_set_viewport(viewport_width, viewport_height, device_scale_factor, target_id=event.target_id)

				self.logger.debug(f'Applied viewport {viewport_width}x{viewport_height} to tab {event.target_id[-8:]}')
			except Exception as e:
				self.logger.warning(f'Failed to set viewport for new tab {event.target_id[-8:]}: {e}')

	async def on_TabClosedEvent(self, event: TabClosedEvent) -> None:
		"""Handle tab closure - update focus if needed."""
		if not self.agent_focus:
			return

		# Get current tab index
		current_target_id = self.agent_focus.target_id

		# If the closed tab was the current one, find a new target
		if current_target_id == event.target_id:
			await self.event_bus.dispatch(SwitchTabEvent(target_id=None))

	async def on_AgentFocusChangedEvent(self, event: AgentFocusChangedEvent) -> None:
		"""Handle agent focus change - update focus and clear cache."""
		self.logger.debug(f'🔄 AgentFocusChangedEvent received: target_id=...{event.target_id[-4:]} url={event.url}')

		# Clear cached DOM state since focus changed
		# self.logger.debug('🔄 Clearing DOM cache...')
		if self._dom_watchdog:
			self._dom_watchdog.clear_cache()
			# self.logger.debug('🔄 Cleared DOM cache after focus change')

		# Clear cached browser state
		# self.logger.debug('🔄 Clearing cached browser state...')
		self._cached_browser_state_summary = None
		self._cached_selector_map.clear()
		self.logger.debug('🔄 Cached browser state cleared')
		all_targets = await self._cdp_get_all_pages(include_chrome=True)

		# Update agent focus if a specific target_id is provided
		if event.target_id:
			self.agent_focus = await self.get_or_create_cdp_session(target_id=event.target_id, focus=True)
			self.logger.debug(f'🔄 Updated agent focus to tab target_id=...{event.target_id[-4:]}')
		else:
			raise RuntimeError('AgentFocusChangedEvent received with no target_id for newly focused tab')

		# Test that the browser is responsive by evaluating a simple expression
		if self.agent_focus:
			self.logger.debug('🔄 Testing tab responsiveness...')
			try:
				test_result = await asyncio.wait_for(
					self.agent_focus.cdp_client.send.Runtime.evaluate(
						params={'expression': '1 + 1', 'returnByValue': True}, session_id=self.agent_focus.session_id
					),
					timeout=2.0,
				)
				if test_result.get('result', {}).get('value') == 2:
					# self.logger.debug('🔄 ✅ Browser is responsive after focus change')
					pass
				else:
					raise Exception('❌ Failed to execute test JS expression with Page.evaluate')
			except Exception as e:
				self.logger.error(
					f'🔄 ❌ Target {self.agent_focus.target_id} seems closed/crashed, switching to fallback page {all_targets[0]}: {type(e).__name__}: {e}'
				)
				all_pages = await self._cdp_get_all_pages()
				last_target_id = all_pages[-1]['targetId'] if all_pages else None
				self.agent_focus = await self.get_or_create_cdp_session(target_id=last_target_id, focus=True)
				raise

		# self.logger.debug('🔄 AgentFocusChangedEvent handler completed successfully')

	async def on_FileDownloadedEvent(self, event: FileDownloadedEvent) -> None:
		"""Track downloaded files during this session."""
		self.logger.debug(f'FileDownloadedEvent received: {event.file_name} at {event.path}')
		if event.path and event.path not in self._downloaded_files:
			self._downloaded_files.append(event.path)
			self.logger.info(f'📁 Tracked download: {event.file_name} ({len(self._downloaded_files)} total downloads in session)')
		else:
			if not event.path:
				self.logger.warning(f'FileDownloadedEvent has no path: {event}')
			else:
				self.logger.debug(f'File already tracked: {event.path}')

	async def on_BrowserStopEvent(self, event: BrowserStopEvent) -> None:
		"""Handle browser stop request."""

		try:
			# Check if we should keep the browser alive
			if self.browser_profile.keep_alive and not event.force:
				self.event_bus.dispatch(BrowserStoppedEvent(reason='Kept alive due to keep_alive=True'))
				return

			# Clear CDP session cache before stopping
			await self.reset()

			# Reset state
			if self.is_local:
				self.browser_profile.cdp_url = None

			# Notify stop and wait for all handlers to complete
			# LocalBrowserWatchdog listens for BrowserStopEvent and dispatches BrowserKillEvent
			stop_event = self.event_bus.dispatch(BrowserStoppedEvent(reason='Stopped by request'))
			await stop_event

		except Exception as e:
			self.event_bus.dispatch(
				BrowserErrorEvent(
					error_type='BrowserStopEventError',
					message=f'Failed to stop browser: {type(e).__name__} {e}',
					details={'cdp_url': self.cdp_url, 'is_local': self.is_local},
				)
			)

	@property
	def cdp_client(self) -> CDPClient:
		"""Get the cached root CDP cdp_session.cdp_client. The client is created and started in self.connect()."""
		assert self._cdp_client_root is not None, 'CDP client not initialized - browser may not be connected yet'
		return self._cdp_client_root

	async def get_or_create_cdp_session(
		self, target_id: TargetID | None = None, focus: bool = True, new_socket: bool | None = None
	) -> CDPSession:
		"""Get or create a CDP session for a target.

		Args:
				target_id: Target ID to get session for. If None, uses current agent focus.
				focus: If True, switches agent focus to this target. If False, just returns session without changing focus.
				new_socket: If True, create a dedicated WebSocket connection. If None (default), creates new socket for new targets only.

		Returns:
				CDPSession for the specified target.
		"""
		assert self.cdp_url is not None, 'CDP URL not set - browser may not be configured or launched yet'
		assert self._cdp_client_root is not None, 'Root CDP client not initialized - browser may not be connected yet'
		assert self.agent_focus is not None, 'CDP session not initialized - browser may not be connected yet'

		# If no target_id specified, use the current target_id
		if target_id is None:
			target_id = self.agent_focus.target_id

		# Check if we already have a session for this target in the pool
		if target_id in self._cdp_session_pool:
			session = self._cdp_session_pool[target_id]
			if focus and self.agent_focus.target_id != target_id:
				self.logger.debug(
					f'[get_or_create_cdp_session] Switching agent focus from {self.agent_focus.target_id} to {target_id}'
				)
				self.agent_focus = session
			if focus:
				await session.cdp_client.send.Target.activateTarget(params={'targetId': session.target_id})
				await session.cdp_client.send.Runtime.runIfWaitingForDebugger(session_id=session.session_id)
			# else:
			# self.logger.debug(f'[get_or_create_cdp_session] Reusing existing session for {target_id} (focus={focus})')
			return session

		# If it's the current focus target, return that session
		if self.agent_focus.target_id == target_id:
			self._cdp_session_pool[target_id] = self.agent_focus
			return self.agent_focus

		# Create new session for this target
		# Default to True for new sessions (each new target gets its own WebSocket)
		should_use_new_socket = True if new_socket is None else new_socket
		self.logger.debug(
			f'[get_or_create_cdp_session] Creating new CDP session for target {target_id} (new_socket={should_use_new_socket})'
		)
		session = await CDPSession.for_target(
			self._cdp_client_root,
			target_id,
			new_socket=should_use_new_socket,
			cdp_url=self.cdp_url if should_use_new_socket else None,
		)
		self._cdp_session_pool[target_id] = session
		# log length of _cdp_session_pool
		self.logger.debug(f'[get_or_create_cdp_session] new _cdp_session_pool length: {len(self._cdp_session_pool)}')

		# Only change agent focus if requested
		if focus:
			self.logger.debug(
				f'[get_or_create_cdp_session] Switching agent focus from {self.agent_focus.target_id} to {target_id}'
			)
			self.agent_focus = session
			await session.cdp_client.send.Target.activateTarget(params={'targetId': session.target_id})
			await session.cdp_client.send.Runtime.runIfWaitingForDebugger(session_id=session.session_id)
		else:
			self.logger.debug(
				f'[get_or_create_cdp_session] Created session for {target_id} without changing focus (still on {self.agent_focus.target_id})'
			)

		return session

	@property
	def current_target_id(self) -> str | None:
		return self.agent_focus.target_id if self.agent_focus else None

	@property
	def current_session_id(self) -> str | None:
		return self.agent_focus.session_id if self.agent_focus else None

	# ========== Helper Methods ==========
	@observe_debug(ignore_input=True, ignore_output=True, name='get_browser_state_summary')
	async def get_browser_state_summary(
		self,
		cache_clickable_elements_hashes: bool = True,
		include_screenshot: bool = True,
		cached: bool = False,
		include_recent_events: bool = False,
	) -> BrowserStateSummary:
		if cached and self._cached_browser_state_summary is not None and self._cached_browser_state_summary.dom_state:
			# Don't use cached state if it has 0 interactive elements
			selector_map = self._cached_browser_state_summary.dom_state.selector_map

			# Don't use cached state if we need a screenshot but the cached state doesn't have one
			if include_screenshot and not self._cached_browser_state_summary.screenshot:
				self.logger.debug('⚠️ Cached browser state has no screenshot, fetching fresh state with screenshot')
				# Fall through to fetch fresh state with screenshot
			elif selector_map and len(selector_map) > 0:
				self.logger.debug('🔄 Using pre-cached browser state summary for open tab')
				return self._cached_browser_state_summary
			else:
				self.logger.debug('⚠️ Cached browser state has 0 interactive elements, fetching fresh state')
				# Fall through to fetch fresh state

		last_error: Exception | None = None
		for attempt in range(2):
			await ensure_browser_state_handler_registered(self)
			# Dispatch the event and wait for result
			event: BrowserStateRequestEvent = cast(
				BrowserStateRequestEvent,
				self.event_bus.dispatch(
					BrowserStateRequestEvent(
						include_dom=True,
						include_screenshot=include_screenshot,
						cache_clickable_elements_hashes=cache_clickable_elements_hashes,
						include_recent_events=include_recent_events,
					)
				),
			)

			try:
				# The handler returns the BrowserStateSummary directly
				result = await event.event_result(raise_if_none=True, raise_if_any=True)
				assert result is not None and result.dom_state is not None
				return result
			except ValueError as exc:
				handlers = self.event_bus.handlers.get(BrowserStateRequestEvent.__name__, [])
				handler_count = len(handlers)
				message = str(exc)
				should_force_reattach = 'Expected at least one handler' in message and attempt == 0

				if should_force_reattach:
					self.logger.warning(
						'BrowserStateRequestEvent handler ValueError detected '
						'(handler_count=%s): %s; re-attaching watchdogs and retrying once.',
						handler_count,
						message,
					)

					# Force reattachment in case the internal flag is stale
					if hasattr(self, '_watchdogs_attached'):
						self._watchdogs_attached = False  # type: ignore[attr-defined]

					await self.attach_all_watchdogs()
					last_error = exc
					continue

			raise

		if last_error:
			raise last_error

		raise RuntimeError('Failed to obtain browser state summary after retrying without handlers')

	async def attach_all_watchdogs(self) -> None:
		"""Initialize and attach all watchdogs with explicit handler registration."""
		# Prevent duplicate watchdog attachment
		if hasattr(self, '_watchdogs_attached') and self._watchdogs_attached:
			self.logger.debug('Watchdogs already attached, skipping duplicate attachment')
			return

		from browser_use.browser.watchdogs.aboutblank_watchdog import AboutBlankWatchdog

		# from browser_use.browser.crash_watchdog import CrashWatchdog
		from browser_use.browser.watchdogs.default_action_watchdog import DefaultActionWatchdog
		from browser_use.browser.watchdogs.dom_watchdog import DOMWatchdog
		from browser_use.browser.watchdogs.downloads_watchdog import DownloadsWatchdog
		from browser_use.browser.watchdogs.local_browser_watchdog import LocalBrowserWatchdog
		from browser_use.browser.watchdogs.permissions_watchdog import PermissionsWatchdog
		from browser_use.browser.watchdogs.popups_watchdog import PopupsWatchdog
		from browser_use.browser.watchdogs.recording_watchdog import RecordingWatchdog
		from browser_use.browser.watchdogs.screenshot_watchdog import ScreenshotWatchdog
		from browser_use.browser.watchdogs.security_watchdog import SecurityWatchdog
		from browser_use.browser.watchdogs.storage_state_watchdog import StorageStateWatchdog

		# Initialize CrashWatchdog
		# CrashWatchdog.model_rebuild()
		# self._crash_watchdog = CrashWatchdog(event_bus=self.event_bus, browser_session=self)
		# self.event_bus.on(BrowserConnectedEvent, self._crash_watchdog.on_BrowserConnectedEvent)
		# self.event_bus.on(BrowserStoppedEvent, self._crash_watchdog.on_BrowserStoppedEvent)
		# self._crash_watchdog.attach_to_session()

		# Initialize DownloadsWatchdog
		DownloadsWatchdog.model_rebuild()
		self._downloads_watchdog = DownloadsWatchdog(event_bus=self.event_bus, browser_session=self)
		# self.event_bus.on(BrowserLaunchEvent, self._downloads_watchdog.on_BrowserLaunchEvent)
		# self.event_bus.on(TabCreatedEvent, self._downloads_watchdog.on_TabCreatedEvent)
		# self.event_bus.on(TabClosedEvent, self._downloads_watchdog.on_TabClosedEvent)
		# self.event_bus.on(BrowserStoppedEvent, self._downloads_watchdog.on_BrowserStoppedEvent)
		# self.event_bus.on(NavigationCompleteEvent, self._downloads_watchdog.on_NavigationCompleteEvent)
		self._downloads_watchdog.attach_to_session()
		if self.browser_profile.auto_download_pdfs:
			self.logger.debug('📄 PDF auto-download enabled for this session')

		# Initialize StorageStateWatchdog conditionally
		# Enable when user provides either storage_state or user_data_dir (indicating they want persistence)
		should_enable_storage_state = (
			self.browser_profile.storage_state is not None or self.browser_profile.user_data_dir is not None
		)

		if should_enable_storage_state:
			StorageStateWatchdog.model_rebuild()
			self._storage_state_watchdog = StorageStateWatchdog(
				event_bus=self.event_bus,
				browser_session=self,
				# More conservative defaults when auto-enabled
				auto_save_interval=60.0,  # 1 minute instead of 30 seconds
				save_on_change=False,  # Only save on shutdown by default
			)
			self._storage_state_watchdog.attach_to_session()
			self.logger.debug(
				f'🍪 StorageStateWatchdog enabled (storage_state: {bool(self.browser_profile.storage_state)}, user_data_dir: {bool(self.browser_profile.user_data_dir)})'
			)
		else:
			self.logger.debug('🍪 StorageStateWatchdog disabled (no storage_state or user_data_dir configured)')

		# Initialize LocalBrowserWatchdog
		LocalBrowserWatchdog.model_rebuild()
		self._local_browser_watchdog = LocalBrowserWatchdog(event_bus=self.event_bus, browser_session=self)
		# self.event_bus.on(BrowserLaunchEvent, self._local_browser_watchdog.on_BrowserLaunchEvent)
		# self.event_bus.on(BrowserKillEvent, self._local_browser_watchdog.on_BrowserKillEvent)
		# self.event_bus.on(BrowserStopEvent, self._local_browser_watchdog.on_BrowserStopEvent)
		self._local_browser_watchdog.attach_to_session()

		# Initialize SecurityWatchdog (hooks NavigationWatchdog and implements allowed_domains restriction)
		SecurityWatchdog.model_rebuild()
		self._security_watchdog = SecurityWatchdog(event_bus=self.event_bus, browser_session=self)
		# Core navigation is now handled in BrowserSession directly
		# SecurityWatchdog only handles security policy enforcement
		self._security_watchdog.attach_to_session()

		# Initialize AboutBlankWatchdog (handles about:blank pages and DVD loading animation on first load)
		AboutBlankWatchdog.model_rebuild()
		self._aboutblank_watchdog = AboutBlankWatchdog(event_bus=self.event_bus, browser_session=self)
		# self.event_bus.on(BrowserStopEvent, self._aboutblank_watchdog.on_BrowserStopEvent)
		# self.event_bus.on(BrowserStoppedEvent, self._aboutblank_watchdog.on_BrowserStoppedEvent)
		# self.event_bus.on(TabCreatedEvent, self._aboutblank_watchdog.on_TabCreatedEvent)
		# self.event_bus.on(TabClosedEvent, self._aboutblank_watchdog.on_TabClosedEvent)
		self._aboutblank_watchdog.attach_to_session()

		# Initialize PopupsWatchdog (handles accepting and dismissing JS dialogs, alerts, confirm, onbeforeunload, etc.)
		PopupsWatchdog.model_rebuild()
		self._popups_watchdog = PopupsWatchdog(event_bus=self.event_bus, browser_session=self)
		# self.event_bus.on(TabCreatedEvent, self._popups_watchdog.on_TabCreatedEvent)
		# self.event_bus.on(DialogCloseEvent, self._popups_watchdog.on_DialogCloseEvent)
		self._popups_watchdog.attach_to_session()

		# Initialize PermissionsWatchdog (handles granting and revoking browser permissions like clipboard, microphone, camera, etc.)
		PermissionsWatchdog.model_rebuild()
		self._permissions_watchdog = PermissionsWatchdog(event_bus=self.event_bus, browser_session=self)
		# self.event_bus.on(BrowserConnectedEvent, self._permissions_watchdog.on_BrowserConnectedEvent)
		self._permissions_watchdog.attach_to_session()

		# Initialize DefaultActionWatchdog (handles all default actions like click, type, scroll, go back, go forward, refresh, wait, send keys, upload file, scroll to text, etc.)
		DefaultActionWatchdog.model_rebuild()
		self._default_action_watchdog = DefaultActionWatchdog(event_bus=self.event_bus, browser_session=self)
		# self.event_bus.on(ClickElementEvent, self._default_action_watchdog.on_ClickElementEvent)
		# self.event_bus.on(TypeTextEvent, self._default_action_watchdog.on_TypeTextEvent)
		# self.event_bus.on(ScrollEvent, self._default_action_watchdog.on_ScrollEvent)
		# self.event_bus.on(GoBackEvent, self._default_action_watchdog.on_GoBackEvent)
		# self.event_bus.on(GoForwardEvent, self._default_action_watchdog.on_GoForwardEvent)
		# self.event_bus.on(RefreshEvent, self._default_action_watchdog.on_RefreshEvent)
		# self.event_bus.on(WaitEvent, self._default_action_watchdog.on_WaitEvent)
		# self.event_bus.on(SendKeysEvent, self._default_action_watchdog.on_SendKeysEvent)
		# self.event_bus.on(UploadFileEvent, self._default_action_watchdog.on_UploadFileEvent)
		# self.event_bus.on(ScrollToTextEvent, self._default_action_watchdog.on_ScrollToTextEvent)
		self._default_action_watchdog.attach_to_session()

		# Initialize ScreenshotWatchdog (handles taking screenshots of the browser)
		ScreenshotWatchdog.model_rebuild()
		self._screenshot_watchdog = ScreenshotWatchdog(event_bus=self.event_bus, browser_session=self)
		# self.event_bus.on(BrowserStartEvent, self._screenshot_watchdog.on_BrowserStartEvent)
		# self.event_bus.on(BrowserStoppedEvent, self._screenshot_watchdog.on_BrowserStoppedEvent)
		# self.event_bus.on(ScreenshotEvent, self._screenshot_watchdog.on_ScreenshotEvent)
		self._screenshot_watchdog.attach_to_session()

		# Initialize DOMWatchdog (handles building the DOM tree and detecting interactive elements, depends on ScreenshotWatchdog)
		DOMWatchdog.model_rebuild()
		self._dom_watchdog = DOMWatchdog(event_bus=self.event_bus, browser_session=self)
		# self.event_bus.on(TabCreatedEvent, self._dom_watchdog.on_TabCreatedEvent)
		# self.event_bus.on(BrowserStateRequestEvent, self._dom_watchdog.on_BrowserStateRequestEvent)
		self._dom_watchdog.attach_to_session()

		# Initialize RecordingWatchdog (handles video recording)
		RecordingWatchdog.model_rebuild()
		self._recording_watchdog = RecordingWatchdog(event_bus=self.event_bus, browser_session=self)
		self._recording_watchdog.attach_to_session()

		# Mark watchdogs as attached to prevent duplicate attachment
		self._watchdogs_attached = True

	async def connect(self, cdp_url: str | None = None) -> Self:
		"""Connect to a remote chromium-based browser via CDP using cdp-use.

		This MUST succeed or the browser is unusable. Fails hard on any error.
		"""

		self.browser_profile.cdp_url = cdp_url or self.cdp_url
		if not self.cdp_url:
			raise RuntimeError('Cannot setup CDP connection without CDP URL')

		if not self.cdp_url.startswith('ws'):
			# If it's an HTTP URL, fetch the WebSocket URL from /json/version endpoint
			url = self.cdp_url.rstrip('/')
			if not url.endswith('/json/version'):
				url = url + '/json/version'

			# Run a tiny HTTP client to query for the WebSocket URL from the /json/version endpoint
			async with httpx.AsyncClient() as client:
				headers = self.browser_profile.headers or {}
				version_info = await client.get(url, headers=headers)
				self.browser_profile.cdp_url = version_info.json()['webSocketDebuggerUrl']

		assert self.cdp_url is not None

		browser_location = 'local browser' if self.is_local else 'remote browser'
		self.logger.debug(f'🌎 Connecting to existing chromium-based browser via CDP: {self.cdp_url} -> ({browser_location})')

		try:
			# Import cdp-use client

			# Convert HTTP URL to WebSocket URL if needed

			# Create and store the CDP client for direct CDP communication
			self._cdp_client_root = CDPClient(self.cdp_url)
			assert self._cdp_client_root is not None
			await self._cdp_client_root.start()
			await self._cdp_client_root.send.Target.setAutoAttach(
				params={'autoAttach': True, 'waitForDebuggerOnStart': False, 'flatten': True}
			)
			self.logger.debug('CDP client connected successfully')

			# Get browser targets to find available contexts/pages
			targets = await self._cdp_client_root.send.Target.getTargets()

			# Find main browser pages (avoiding iframes, workers, extensions, etc.)
			page_targets: list[TargetInfo] = [
				t
				for t in targets['targetInfos']
				if self._is_valid_target(
					t, include_http=True, include_about=True, include_pages=True, include_iframes=False, include_workers=False
				)
			]

			# Check for chrome://newtab pages and immediately redirect them
			# to the default start page to avoid JS issues from CDP on chrome://* urls
			# Collect all targets that need redirection
			redirected_targets = []
			redirect_sessions = {}  # Store sessions created for redirection to potentially reuse
			for target in page_targets:
				target_url = target.get('url', '')
				if is_new_tab_page(target_url) and not is_default_new_tab_url(target_url):
					# Redirect chrome://newtab to the default start page to avoid JS issues preventing driving chrome://newtab
					target_id = target['targetId']
					self.logger.debug(
						f'🔄 Redirecting {target_url} to {DEFAULT_NEW_TAB_URL} for target {target_id}'
					)
					try:
						# Create a CDP session for redirection (minimal domains to avoid duplicate event handlers)
						# Only enable Page domain for navigation, avoid duplicate event handlers
						redirect_session = await CDPSession.for_target(self._cdp_client_root, target_id, domains=['Page'])
						# Navigate to about:blank
						await redirect_session.cdp_client.send.Page.navigate(
							params={'url': DEFAULT_NEW_TAB_URL}, session_id=redirect_session.session_id
						)
						redirected_targets.append(target_id)
						redirect_sessions[target_id] = redirect_session  # Store for potential reuse
						# Update the target's URL in our list for later use
						target['url'] = DEFAULT_NEW_TAB_URL
						# Small delay to ensure navigation completes
						await asyncio.sleep(0.05)
					except Exception as e:
						self.logger.warning(f'Failed to redirect {target_url} to {DEFAULT_NEW_TAB_URL}: {e}')

			# Log summary of redirections
			if redirected_targets:
				self.logger.debug(
					f'Redirected {len(redirected_targets)} chrome://newtab pages to {DEFAULT_NEW_TAB_URL}'
				)

			if not page_targets:
				# No pages found, create a new one
				new_target = await self._cdp_client_root.send.Target.createTarget(
					params={'url': DEFAULT_NEW_TAB_URL}
				)
				target_id = new_target['targetId']
				self.logger.debug(f'📄 Created new blank page with target ID: {target_id}')
			else:
				# Use the first available page
				target_id = [page for page in page_targets if page.get('type') == 'page'][0]['targetId']
				self.logger.debug(f'📄 Using existing page with target ID: {target_id}')

			# Store the current page target ID and add to pool
			# Reuse redirect session if available, otherwise create new one
			if target_id in redirect_sessions:
				self.logger.debug(f'Reusing redirect session for target {target_id}')
				self.agent_focus = redirect_sessions[target_id]
			else:
				# For the initial connection, we'll use the shared root WebSocket
				self.agent_focus = await CDPSession.for_target(self._cdp_client_root, target_id, new_socket=False)
			if self.agent_focus:
				self._cdp_session_pool[target_id] = self.agent_focus

			await self._apply_initial_window_state(target_id)

			# Enable proxy authentication handling if configured
			await self._setup_proxy_auth()

			# Verify the session is working
			try:
				if self.agent_focus:
					assert self.agent_focus.title != 'Unknown title'
				else:
					raise RuntimeError('Failed to create CDP session')
			except Exception as e:
				self.logger.warning(f'Failed to create CDP session: {e}')
				raise

			# Dispatch TabCreatedEvent for all initial tabs (so watchdogs can initialize)
			# This replaces the duplicated logic from navigation_watchdog's _initialize_agent_focus
			for idx, target in enumerate(page_targets):
				target_url = target.get('url', '')
				self.logger.debug(f'Dispatching TabCreatedEvent for initial tab {idx}: {target_url}')
				self.event_bus.dispatch(TabCreatedEvent(url=target_url, target_id=target['targetId']))

			# Dispatch initial focus event
			if page_targets:
				initial_url = page_targets[0].get('url', '')
				self.event_bus.dispatch(AgentFocusChangedEvent(target_id=page_targets[0]['targetId'], url=initial_url))
				self.logger.debug(f'Initial agent focus set to tab 0: {initial_url}')

		except Exception as e:
			# Fatal error - browser is not usable without CDP connection
			self.logger.error(f'❌ FATAL: Failed to setup CDP connection: {e}')
			self.logger.error('❌ Browser cannot continue without CDP connection')
			# Clean up any partial state
			self._cdp_client_root = None
			self.agent_focus = None
			# Re-raise as a fatal error
			raise RuntimeError(f'Failed to establish CDP connection to browser: {e}') from e

		return self

<<<<<<< HEAD
	def _should_apply_initial_window_state(self) -> bool:
		"""Determine whether fullscreen requests should run for this session."""

		preference = getattr(self.browser_profile, 'request_initial_window_state', None)
		if preference is not None:
			return bool(preference)

		return bool(self.cdp_url and not self.is_local)

	async def _get_window_state_for_id(self, window_id: int) -> str | None:
		"""Return the current window state for the given window identifier."""

		if not self._cdp_client_root:
			return None

		try:
			bounds = await self._cdp_client_root.send.Browser.getWindowBounds(
				params={'windowId': window_id},
			)
		except Exception as bounds_error:
			self.logger.debug(
				'Unable to verify fullscreen window state: %s: %s',
				type(bounds_error).__name__,
				bounds_error,
			)
			return None

		bounds_data = bounds.get('bounds') or {}
		return (
			bounds_data.get('windowState')
			or bounds_data.get('window_state')
			or bounds_data.get('state')
		)

	async def _set_window_state_for_target(
		self,
		target_id: TargetID,
		desired_state: Literal['fullscreen', 'maximized'],
	) -> tuple[int | None, str | None]:
		"""Request a specific window state for the window hosting the given target."""

		if not self._cdp_client_root:
			return None, None

		try:
			window_info = await self._cdp_client_root.send.Browser.getWindowForTarget(
				params={'targetId': target_id}
			)
		except Exception as error:
			self.logger.debug(
				'Unable to resolve window for fullscreen request: %s: %s',
				type(error).__name__,
				error,
			)
			return None, None

		window_id = window_info.get('windowId') or window_info.get('window_id')
		if window_id is None:
			return None, None

		try:
			await self._cdp_client_root.send.Browser.setWindowBounds(
				params={'windowId': window_id, 'bounds': {'windowState': desired_state}},
			)
			self.logger.debug('Requested %s window state via CDP', desired_state)
		except Exception as error:
			self.logger.debug(
				'Unable to request %s window state via bounds: %s: %s',
				desired_state,
				type(error).__name__,
				error,
			)
			return window_id, None

		await asyncio.sleep(0.1)
		return window_id, await self._get_window_state_for_id(window_id)

	async def _apply_initial_window_state(self, target_id: TargetID | None) -> None:
		"""Request fullscreen bounds for the first window when running headful."""

		if not self._should_apply_initial_window_state():
			return

		if self.browser_profile.headless:
			return

		if self._fullscreen_requested:
			return

		if not target_id or not self._cdp_client_root:
			return

		# Give the newly created Chrome window a moment to finish rendering
		# before we try to manipulate its bounds. This ensures the fullscreen
		# (maximize) request happens roughly one second after the window
		# becomes visible, matching the desired behaviour of clicking the
		# fullscreen toolbar button after the browser appears.
		await asyncio.sleep(1.0)

		window_id: int | None = None
		fullscreen_state: str | None = None

		for desired_state in ('fullscreen', 'maximized'):
			for _ in range(3):
				window_id, fullscreen_state = await self._set_window_state_for_target(target_id, desired_state)
				if window_id is None:
					return
				if fullscreen_state == desired_state:
					break
				await asyncio.sleep(0.2)
			if fullscreen_state == desired_state:
				break

		if window_id is None:
			return

		if fullscreen_state not in {'fullscreen', 'maximized'}:
			screen = self.browser_profile.screen
			if screen:
				try:
					await self._cdp_client_root.send.Browser.setWindowBounds(
						params={'windowId': window_id, 'bounds': {'windowState': 'normal', 'left': 0, 'top': 0, 'width': screen.width, 'height': screen.height}},
					)
					fullscreen_state = await self._get_window_state_for_id(window_id)
				except Exception as size_error:
					self.logger.debug('Unable to set explicit fullscreen bounds: %s: %s', type(size_error).__name__, size_error)

		if fullscreen_state not in {'fullscreen', 'maximized'}:
			screen = self.browser_profile.screen
			if screen:
				screen.height = max(screen.height, 720)  # type: ignore[misc]
				screen.width = max(screen.width, 1280)  # type: ignore[misc]
			session = self.agent_focus
			if session:
				try:
					await asyncio.sleep(0.25)
					await self._cdp_client_root.send.Browser.bringToFront(params={'windowId': window_id})
				except Exception as bring_to_front_error:
					self.logger.debug('Unable to bring window to front before fullscreen key events: %s: %s', type(bring_to_front_error).__name__, bring_to_front_error)
				try:
					await session.cdp_client.send.Page.bringToFront(session_id=session.session_id)
				except Exception as page_front_error:
					self.logger.debug('Unable to request Page.bringToFront before fullscreen key events: %s: %s', type(page_front_error).__name__, page_front_error)
				try:
					key_payload = {'key': 'F11', 'code': 'F11', 'windowsVirtualKeyCode': 122, 'nativeVirtualKeyCode': 122}
					for event_type in ('rawKeyDown', 'keyDown'):
						await session.cdp_client.send.Input.dispatchKeyEvent(params={'type': event_type, **key_payload}, session_id=session.session_id)
					await session.cdp_client.send.Input.dispatchKeyEvent(params={'type': 'keyUp', **key_payload}, session_id=session.session_id)
					self.logger.debug('Dispatched F11 key events to request fullscreen')
					await asyncio.sleep(0.3)
					fullscreen_state = await self._get_window_state_for_id(window_id)
					if fullscreen_state not in {'fullscreen', 'maximized'}:
						_, fullscreen_state = await self._set_window_state_for_target(target_id, 'maximized')
				except Exception as key_error:
					self.logger.debug('Unable to dispatch fullscreen key events: %s: %s', type(key_error).__name__, key_error)
=======
        async def _apply_initial_window_state(self, target_id: TargetID | None) -> None:
                """Mark the initial window as configured without forcing fullscreen."""

                if self.browser_profile.headless:
                        return

                if self._initial_window_state_applied:
                        return
>>>>>>> abea1865

                self._initial_window_state_applied = True

	async def _setup_proxy_auth(self) -> None:
		"""Enable CDP Fetch auth handling for authenticated proxy, if credentials provided.

		Handles HTTP proxy authentication challenges (Basic/Proxy) by providing
		configured credentials from BrowserProfile.
		"""

		assert self._cdp_client_root

		try:
			proxy_cfg = self.browser_profile.proxy
			username = proxy_cfg.username if proxy_cfg else None
			password = proxy_cfg.password if proxy_cfg else None
			if not username or not password:
				self.logger.debug('Proxy credentials not provided; skipping proxy auth setup')
				return

			# Enable Fetch domain with auth handling (do not pause all requests)
			try:
				await self._cdp_client_root.send.Fetch.enable(params={'handleAuthRequests': True})
				self.logger.debug('Fetch.enable(handleAuthRequests=True) enabled on root client')
			except Exception as e:
				self.logger.debug(f'Fetch.enable on root failed: {type(e).__name__}: {e}')

			# Also enable on the focused session if available to ensure events are delivered
			try:
				if self.agent_focus:
					await self.agent_focus.cdp_client.send.Fetch.enable(
						params={'handleAuthRequests': True},
						session_id=self.agent_focus.session_id,
					)
					self.logger.debug('Fetch.enable(handleAuthRequests=True) enabled on focused session')
			except Exception as e:
				self.logger.debug(f'Fetch.enable on focused session failed: {type(e).__name__}: {e}')

			def _on_auth_required(event: AuthRequiredEvent, session_id: SessionID | None = None):
				# event keys may be snake_case or camelCase depending on generator; handle both
				request_id = event.get('requestId') or event.get('request_id')
				if not request_id:
					return

				challenge = event.get('authChallenge') or event.get('auth_challenge') or {}
				source = (challenge.get('source') or '').lower()
				# Only respond to proxy challenges
				if source == 'proxy' and request_id:

					async def _respond():
						assert self._cdp_client_root
						try:
							await self._cdp_client_root.send.Fetch.continueWithAuth(
								params={
									'requestId': request_id,
									'authChallengeResponse': {
										'response': 'ProvideCredentials',
										'username': username,
										'password': password,
									},
								},
								session_id=session_id,
							)
						except Exception as e:
							self.logger.debug(f'Proxy auth respond failed: {type(e).__name__}: {e}')

					# schedule
					asyncio.create_task(_respond())
				else:
					# Default behaviour for non-proxy challenges: let browser handle
					async def _default():
						assert self._cdp_client_root
						try:
							await self._cdp_client_root.send.Fetch.continueWithAuth(
								params={'requestId': request_id, 'authChallengeResponse': {'response': 'Default'}},
								session_id=session_id,
							)
						except Exception as e:
							self.logger.debug(f'Default auth respond failed: {type(e).__name__}: {e}')

					if request_id:
						asyncio.create_task(_default())

			def _on_request_paused(event: RequestPausedEvent, session_id: SessionID | None = None):
				# Continue all paused requests to avoid stalling the network
				request_id = event.get('requestId') or event.get('request_id')
				if not request_id:
					return

				async def _continue():
					assert self._cdp_client_root
					try:
						await self._cdp_client_root.send.Fetch.continueRequest(
							params={'requestId': request_id},
							session_id=session_id,
						)
					except Exception:
						pass

				asyncio.create_task(_continue())

			# Register event handler on root client
			try:
				self._cdp_client_root.register.Fetch.authRequired(_on_auth_required)
				self._cdp_client_root.register.Fetch.requestPaused(_on_request_paused)
				if self.agent_focus:
					self.agent_focus.cdp_client.register.Fetch.authRequired(_on_auth_required)
					self.agent_focus.cdp_client.register.Fetch.requestPaused(_on_request_paused)
				self.logger.debug('Registered Fetch.authRequired handlers')
			except Exception as e:
				self.logger.debug(f'Failed to register authRequired handlers: {type(e).__name__}: {e}')

			# Auto-enable Fetch on every newly attached target to ensure auth callbacks fire
			def _on_attached(event: AttachedToTargetEvent, session_id: SessionID | None = None):
				sid = event.get('sessionId') or event.get('session_id') or session_id
				if not sid:
					return

				async def _enable():
					assert self._cdp_client_root
					try:
						await self._cdp_client_root.send.Fetch.enable(
							params={'handleAuthRequests': True},
							session_id=sid,
						)
						self.logger.debug(f'Fetch.enable(handleAuthRequests=True) enabled on attached session {sid}')
					except Exception as e:
						self.logger.debug(f'Fetch.enable on attached session failed: {type(e).__name__}: {e}')

				asyncio.create_task(_enable())

			try:
				self._cdp_client_root.register.Target.attachedToTarget(_on_attached)
				self.logger.debug('Registered Target.attachedToTarget handler for Fetch.enable')
			except Exception as e:
				self.logger.debug(f'Failed to register attachedToTarget handler: {type(e).__name__}: {e}')

			# Ensure Fetch is enabled for the current focused session, too
			try:
				if self.agent_focus:
					await self.agent_focus.cdp_client.send.Fetch.enable(
						params={'handleAuthRequests': True, 'patterns': [{'urlPattern': '*'}]},
						session_id=self.agent_focus.session_id,
					)
			except Exception as e:
				self.logger.debug(f'Fetch.enable on focused session failed: {type(e).__name__}: {e}')
		except Exception as e:
			self.logger.debug(f'Skipping proxy auth setup: {type(e).__name__}: {e}')

	async def get_tabs(self) -> list[TabInfo]:
		"""Get information about all open tabs using CDP Target.getTargetInfo for speed."""
		tabs = []

		# Safety check - return empty list if browser not connected yet
		if not self._cdp_client_root:
			return tabs

		# Get all page targets using CDP
		pages = await self._cdp_get_all_pages()

		for i, page_target in enumerate(pages):
			target_id = page_target['targetId']
			url = page_target['url']

			# Try to get the title directly from Target.getTargetInfo - much faster!
			# The initial getTargets() doesn't include title, but getTargetInfo does
			try:
				target_info = await self.cdp_client.send.Target.getTargetInfo(params={'targetId': target_id})
				# The title is directly available in targetInfo
				title = target_info.get('targetInfo', {}).get('title', '')

				# Skip JS execution for chrome:// pages and new tab pages
				if is_new_tab_page(url) or url.startswith('chrome://'):
					# Use URL as title for chrome pages, or mark new tabs as unusable
					if is_new_tab_page(url):
						title = 'ignore this tab and do not use it'
					elif not title:
						# For chrome:// pages without a title, use the URL itself
						title = url

				# Special handling for PDF pages without titles
				if (not title or title == '') and (url.endswith('.pdf') or 'pdf' in url):
					# PDF pages might not have a title, use URL filename
					try:
						from urllib.parse import urlparse

						filename = urlparse(url).path.split('/')[-1]
						if filename:
							title = filename
					except Exception:
						pass

			except Exception as e:
				# Fallback to basic title handling
				self.logger.debug(f'⚠️ Failed to get target info for tab #{i}: {_log_pretty_url(url)} - {type(e).__name__}')

				if is_new_tab_page(url):
					title = 'ignore this tab and do not use it'
				elif url.startswith('chrome://'):
					title = url
				else:
					title = ''

			tab_info = TabInfo(
				target_id=target_id,
				url=url,
				title=title,
				parent_target_id=None,
			)
			tabs.append(tab_info)

		return tabs

	# ========== ID Lookup Methods ==========

	async def get_current_target_info(self) -> TargetInfo | None:
		"""Get info about the current active target using CDP."""
		if not self.agent_focus or not self.agent_focus.target_id:
			return None

		targets = await self.cdp_client.send.Target.getTargets()
		for target in targets.get('targetInfos', []):
			if target.get('targetId') == self.agent_focus.target_id:
				# Still return even if it's not a "valid" target since we're looking for a specific ID
				return target
		return None

	async def get_current_page_url(self) -> str:
		"""Get the URL of the current page using CDP."""
		target = await self.get_current_target_info()
		if target:
			return target.get('url', '')
		return DEFAULT_NEW_TAB_URL

	async def get_current_page_title(self) -> str:
		"""Get the title of the current page using CDP."""
		target_info = await self.get_current_target_info()
		if target_info:
			return target_info.get('title', 'Unknown page title')
		return 'Unknown page title'

	async def navigate_to(self, url: str, new_tab: bool = False) -> None:
		"""Navigate to a URL using the standard event system.

		Args:
			url: URL to navigate to
			new_tab: Whether to open in a new tab
		"""
		from browser_use.browser.events import NavigateToUrlEvent

		event = self.event_bus.dispatch(NavigateToUrlEvent(url=url, new_tab=new_tab))
		await event
		await event.event_result(raise_if_any=True, raise_if_none=False)

	# ========== DOM Helper Methods ==========

	async def get_dom_element_by_index(self, index: int) -> EnhancedDOMTreeNode | None:
		"""Get DOM element by index.

		Get element from cached selector map.

		Args:
			index: The element index from the serialized DOM

		Returns:
			EnhancedDOMTreeNode or None if index not found
		"""
		#  Check cached selector map
		if self._cached_selector_map and index in self._cached_selector_map:
			return self._cached_selector_map[index]

		return None

	def update_cached_selector_map(self, selector_map: dict[int, EnhancedDOMTreeNode]) -> None:
		"""Update the cached selector map with new DOM state.

		This should be called by the DOM watchdog after rebuilding the DOM.

		Args:
			selector_map: The new selector map from DOM serialization
		"""
		self._cached_selector_map = selector_map

	# Alias for backwards compatibility
	async def get_element_by_index(self, index: int) -> EnhancedDOMTreeNode | None:
		"""Alias for get_dom_element_by_index for backwards compatibility."""
		return await self.get_dom_element_by_index(index)

	async def get_target_id_from_tab_id(self, tab_id: str) -> TargetID:
		"""Get the full-length TargetID from the truncated 4-char tab_id."""
		for full_target_id in self._cdp_session_pool.keys():
			if full_target_id.endswith(tab_id):
				return full_target_id

		# may not have a cached session, so we need to get all pages and find the target id
		all_targets = await self.cdp_client.send.Target.getTargets()
		# Filter for valid page/tab targets only
		for target in all_targets.get('targetInfos', []):
			if target['targetId'].endswith(tab_id):
				return target['targetId']

		raise ValueError(f'No TargetID found ending in tab_id=...{tab_id}')

	async def get_target_id_from_url(self, url: str) -> TargetID:
		"""Get the TargetID from a URL."""
		all_targets = await self.cdp_client.send.Target.getTargets()
		for target in all_targets.get('targetInfos', []):
			if target['url'] == url and target['type'] == 'page':
				return target['targetId']

		# still not found, try substring match as fallback
		for target in all_targets.get('targetInfos', []):
			if url in target['url'] and target['type'] == 'page':
				return target['targetId']

		raise ValueError(f'No TargetID found for url={url}')

	async def get_most_recently_opened_target_id(self) -> TargetID:
		"""Get the most recently opened target ID."""
		all_targets = await self.cdp_client.send.Target.getTargets()
		return (await self._cdp_get_all_pages())[-1]['targetId']

	def is_file_input(self, element: Any) -> bool:
		"""Check if element is a file input.

		Args:
			element: The DOM element to check

		Returns:
			True if element is a file input, False otherwise
		"""
		if self._dom_watchdog:
			return self._dom_watchdog.is_file_input(element)
		# Fallback if watchdog not available
		return (
			hasattr(element, 'node_name')
			and element.node_name.upper() == 'INPUT'
			and hasattr(element, 'attributes')
			and element.attributes.get('type', '').lower() == 'file'
		)

	async def get_selector_map(self) -> dict[int, EnhancedDOMTreeNode]:
		"""Get the current selector map from cached state or DOM watchdog.

		Returns:
			Dictionary mapping element indices to EnhancedDOMTreeNode objects
		"""
		# First try cached selector map
		if self._cached_selector_map:
			return self._cached_selector_map

		# Try to get from DOM watchdog
		if self._dom_watchdog and hasattr(self._dom_watchdog, 'selector_map'):
			return self._dom_watchdog.selector_map or {}

		# Return empty dict if nothing available
		return {}

	async def remove_highlights(self) -> None:
		"""Remove highlights from the page using CDP."""
		if not self.browser_profile.highlight_elements:
			return

		try:
			# Get cached session
			cdp_session = await self.get_or_create_cdp_session()

			# Remove highlights via JavaScript - be thorough
			script = """
			(function() {
				// Remove all browser-use highlight elements
				const highlights = document.querySelectorAll('[data-browser-use-highlight]');
				console.log('Removing', highlights.length, 'browser-use highlight elements');
				highlights.forEach(el => el.remove());
				
				// Also remove by ID in case selector missed anything
				const highlightContainer = document.getElementById('browser-use-debug-highlights');
				if (highlightContainer) {
					console.log('Removing highlight container by ID');
					highlightContainer.remove();
				}
				
				// Final cleanup - remove any orphaned tooltips
				const orphanedTooltips = document.querySelectorAll('[data-browser-use-highlight="tooltip"]');
				orphanedTooltips.forEach(el => el.remove());
				
				return { removed: highlights.length };
			})();
			"""
			result = await cdp_session.cdp_client.send.Runtime.evaluate(
				params={'expression': script, 'returnByValue': True}, session_id=cdp_session.session_id
			)

			# Log the result for debugging
			if result and 'result' in result and 'value' in result['result']:
				removed_count = result['result']['value'].get('removed', 0)
				self.logger.debug(f'Successfully removed {removed_count} highlight elements')
			else:
				self.logger.debug('Highlight removal completed')

		except Exception as e:
			self.logger.warning(f'Failed to remove highlights: {e}')

	async def _close_extension_options_pages(self) -> None:
		"""Close any extension options/welcome pages that have opened."""
		try:
			# Get all open pages
			targets = await self._cdp_get_all_pages()

			for target in targets:
				target_url = target.get('url', '')
				target_id = target.get('targetId', '')

				# Check if this is an extension options/welcome page
				if 'chrome-extension://' in target_url and (
					'options.html' in target_url or 'welcome.html' in target_url or 'onboarding.html' in target_url
				):
					self.logger.info(f'[BrowserSession] 🚫 Closing extension options page: {target_url}')
					try:
						await self._cdp_close_page(target_id)
					except Exception as e:
						self.logger.debug(f'[BrowserSession] Could not close extension page {target_id}: {e}')

		except Exception as e:
			self.logger.debug(f'[BrowserSession] Error closing extension options pages: {e}')

	async def _close_data_url_tabs(self, exclude_target_id: TargetID | None = None) -> None:
		"""Close any remaining tabs that are still showing data URLs like ``data:,``."""
		try:
			targets = await self._cdp_get_all_pages()
			for target in targets:
				target_id = target.get('targetId')
				if not target_id or target_id == exclude_target_id:
					continue

				target_url = (target.get('url') or '').strip().lower()
				if not target_url.startswith('data:'):
					continue

				try:
					self.logger.debug(
						f"[BrowserSession] Closing data URL tab {target_id[-4:]} ({target.get('url')})"
					)
					await self._cdp_close_page(target_id)
					await self.event_bus.dispatch(TabClosedEvent(target_id=target_id))
				except Exception as close_error:
					self.logger.debug(
						f"[BrowserSession] Could not close data URL tab {target_id[-4:]}: {close_error}"
					)
		except Exception as fetch_error:
			self.logger.debug(f'[BrowserSession] Error while closing data URL tabs: {fetch_error}')

	@property
	def downloaded_files(self) -> list[str]:
		"""Get list of files downloaded during this browser session.

		Returns:
			list[str]: List of absolute file paths to downloaded files in this session
		"""
		return self._downloaded_files.copy()

	# ========== CDP-based replacements for browser_context operations ==========

	async def _cdp_get_all_pages(
		self,
		include_http: bool = True,
		include_about: bool = True,
		include_pages: bool = True,
		include_iframes: bool = False,
		include_workers: bool = False,
		include_chrome: bool = False,
		include_chrome_extensions: bool = False,
		include_chrome_error: bool = False,
	) -> list[TargetInfo]:
		"""Get all browser pages/tabs using CDP Target.getTargets."""
		# Safety check - return empty list if browser not connected yet
		if not self._cdp_client_root:
			return []
		targets = await self.cdp_client.send.Target.getTargets()
		# Filter for valid page/tab targets only
		return [
			t
			for t in targets.get('targetInfos', [])
			if self._is_valid_target(
				t,
				include_http=include_http,
				include_about=include_about,
				include_pages=include_pages,
				include_iframes=include_iframes,
				include_workers=include_workers,
				include_chrome=include_chrome,
				include_chrome_extensions=include_chrome_extensions,
				include_chrome_error=include_chrome_error,
			)
		]

	async def _cdp_create_new_page(
		self, url: str = DEFAULT_NEW_TAB_URL, background: bool = False, new_window: bool = False
	) -> str:
		"""Create a new page/tab using CDP Target.createTarget. Returns target ID."""
		# Use the root CDP client to create tabs at the browser level
		if self._cdp_client_root:
			result = await self._cdp_client_root.send.Target.createTarget(
				params={'url': url, 'newWindow': new_window, 'background': background}
			)
		else:
			# Fallback to using cdp_client if root is not available
			result = await self.cdp_client.send.Target.createTarget(
				params={'url': url, 'newWindow': new_window, 'background': background}
			)
		return result['targetId']

	async def _cdp_close_page(self, target_id: TargetID) -> None:
		"""Close a page/tab using CDP Target.closeTarget."""
		await self.cdp_client.send.Target.closeTarget(params={'targetId': target_id})

	async def _cdp_get_cookies(self) -> list[Cookie]:
		"""Get cookies using CDP Network.getCookies."""
		cdp_session = await self.get_or_create_cdp_session(target_id=None, new_socket=False)
		result = await asyncio.wait_for(
			cdp_session.cdp_client.send.Storage.getCookies(session_id=cdp_session.session_id), timeout=8.0
		)
		return result.get('cookies', [])

	async def _cdp_set_cookies(self, cookies: list[Cookie]) -> None:
		"""Set cookies using CDP Storage.setCookies."""
		if not self.agent_focus or not cookies:
			return

		cdp_session = await self.get_or_create_cdp_session(target_id=None, new_socket=False)
		# Storage.setCookies expects params dict with 'cookies' key
		await cdp_session.cdp_client.send.Storage.setCookies(
			params={'cookies': cookies},  # type: ignore[arg-type]
			session_id=cdp_session.session_id,
		)

	async def _cdp_clear_cookies(self) -> None:
		"""Clear all cookies using CDP Network.clearBrowserCookies."""
		cdp_session = await self.get_or_create_cdp_session()
		await cdp_session.cdp_client.send.Storage.clearCookies(session_id=cdp_session.session_id)

	async def _cdp_set_extra_headers(self, headers: dict[str, str]) -> None:
		"""Set extra HTTP headers using CDP Network.setExtraHTTPHeaders."""
		if not self.agent_focus:
			return

		cdp_session = await self.get_or_create_cdp_session()
		# await cdp_session.cdp_client.send.Network.setExtraHTTPHeaders(params={'headers': headers}, session_id=cdp_session.session_id)
		raise NotImplementedError('Not implemented yet')

	async def _cdp_grant_permissions(self, permissions: list[str], origin: str | None = None) -> None:
		"""Grant permissions using CDP Browser.grantPermissions."""
		params = {'permissions': permissions}
		# if origin:
		# 	params['origin'] = origin
		cdp_session = await self.get_or_create_cdp_session()
		# await cdp_session.cdp_client.send.Browser.grantPermissions(params=params, session_id=cdp_session.session_id)
		raise NotImplementedError('Not implemented yet')

	async def _cdp_set_geolocation(self, latitude: float, longitude: float, accuracy: float = 100) -> None:
		"""Set geolocation using CDP Emulation.setGeolocationOverride."""
		await self.cdp_client.send.Emulation.setGeolocationOverride(
			params={'latitude': latitude, 'longitude': longitude, 'accuracy': accuracy}
		)

	async def _cdp_clear_geolocation(self) -> None:
		"""Clear geolocation override using CDP."""
		await self.cdp_client.send.Emulation.clearGeolocationOverride()

	async def _cdp_add_init_script(self, script: str) -> str:
		"""Add script to evaluate on new document using CDP Page.addScriptToEvaluateOnNewDocument."""
		assert self._cdp_client_root is not None
		cdp_session = await self.get_or_create_cdp_session()

		result = await cdp_session.cdp_client.send.Page.addScriptToEvaluateOnNewDocument(
			params={'source': script, 'runImmediately': True}, session_id=cdp_session.session_id
		)
		return result['identifier']

	async def _cdp_remove_init_script(self, identifier: str) -> None:
		"""Remove script added with addScriptToEvaluateOnNewDocument."""
		cdp_session = await self.get_or_create_cdp_session(target_id=None)
		await cdp_session.cdp_client.send.Page.removeScriptToEvaluateOnNewDocument(
			params={'identifier': identifier}, session_id=cdp_session.session_id
		)

	async def _cdp_set_viewport(
		self, width: int, height: int, device_scale_factor: float = 1.0, mobile: bool = False, target_id: str | None = None
	) -> None:
		"""Set viewport using CDP Emulation.setDeviceMetricsOverride.

		Args:
			width: Viewport width
			height: Viewport height
			device_scale_factor: Device scale factor (default 1.0)
			mobile: Whether to emulate mobile device (default False)
			target_id: Optional target ID to set viewport for. If not provided, uses agent_focus.
		"""
		if target_id:
			# Set viewport for specific target
			cdp_session = await self.get_or_create_cdp_session(target_id, focus=False, new_socket=False)
		elif self.agent_focus:
			# Use current focus
			cdp_session = self.agent_focus
		else:
			self.logger.warning('Cannot set viewport: no target_id provided and agent_focus not initialized')
			return

		await cdp_session.cdp_client.send.Emulation.setDeviceMetricsOverride(
			params={'width': width, 'height': height, 'deviceScaleFactor': device_scale_factor, 'mobile': mobile},
			session_id=cdp_session.session_id,
		)

	async def _cdp_get_origins(self) -> list[dict[str, Any]]:
		"""Get origins with localStorage and sessionStorage using CDP."""
		origins = []
		cdp_session = await self.get_or_create_cdp_session(target_id=None, new_socket=False)

		try:
			# Enable DOMStorage domain to track storage
			await cdp_session.cdp_client.send.DOMStorage.enable(session_id=cdp_session.session_id)

			try:
				# Get all frames to find unique origins
				frames_result = await cdp_session.cdp_client.send.Page.getFrameTree(session_id=cdp_session.session_id)

				# Extract unique origins from frames
				unique_origins = set()

				def _extract_origins(frame_tree):
					"""Recursively extract origins from frame tree."""
					frame = frame_tree.get('frame', {})
					origin = frame.get('securityOrigin')
					if origin and origin != 'null':
						unique_origins.add(origin)

					# Process child frames
					for child in frame_tree.get('childFrames', []):
						_extract_origins(child)

				async def _get_storage_items(origin: str, is_local_storage: bool) -> list[dict[str, str]] | None:
					"""Helper to get storage items for an origin."""
					storage_type = 'localStorage' if is_local_storage else 'sessionStorage'
					try:
						result = await cdp_session.cdp_client.send.DOMStorage.getDOMStorageItems(
							params={'storageId': {'securityOrigin': origin, 'isLocalStorage': is_local_storage}},
							session_id=cdp_session.session_id,
						)

						items = []
						for item in result.get('entries', []):
							if len(item) == 2:  # Each item is [key, value]
								items.append({'name': item[0], 'value': item[1]})

						return items if items else None
					except Exception as e:
						self.logger.debug(f'Failed to get {storage_type} for {origin}: {e}')
						return None

				_extract_origins(frames_result.get('frameTree', {}))

				# For each unique origin, get localStorage and sessionStorage
				for origin in unique_origins:
					origin_data = {'origin': origin}

					# Get localStorage
					local_storage = await _get_storage_items(origin, is_local_storage=True)
					if local_storage:
						origin_data['localStorage'] = local_storage

					# Get sessionStorage
					session_storage = await _get_storage_items(origin, is_local_storage=False)
					if session_storage:
						origin_data['sessionStorage'] = session_storage

					# Only add origin if it has storage data
					if 'localStorage' in origin_data or 'sessionStorage' in origin_data:
						origins.append(origin_data)

			finally:
				# Always disable DOMStorage tracking when done
				await cdp_session.cdp_client.send.DOMStorage.disable(session_id=cdp_session.session_id)

		except Exception as e:
			self.logger.warning(f'Failed to get origins: {e}')

		return origins

	async def _cdp_get_storage_state(self) -> dict:
		"""Get storage state (cookies, localStorage, sessionStorage) using CDP."""
		# Use the _cdp_get_cookies helper which handles session attachment
		cookies = await self._cdp_get_cookies()

		# Get origins with localStorage/sessionStorage
		origins = await self._cdp_get_origins()

		return {
			'cookies': cookies,
			'origins': origins,
		}

	async def _cdp_navigate(self, url: str, target_id: TargetID | None = None) -> None:
		"""Navigate to URL using CDP Page.navigate."""
		# Use provided target_id or fall back to current_target_id

		assert self._cdp_client_root is not None, 'CDP client not initialized - browser may not be connected yet'
		assert self.agent_focus is not None, 'CDP session not initialized - browser may not be connected yet'

		self.agent_focus = await self.get_or_create_cdp_session(target_id or self.agent_focus.target_id, focus=True)

		# Use helper to navigate on the target
		await self.agent_focus.cdp_client.send.Page.navigate(params={'url': url}, session_id=self.agent_focus.session_id)

	@staticmethod
	def _is_valid_target(
		target_info: TargetInfo,
		include_http: bool = True,
		include_chrome: bool = False,
		include_chrome_extensions: bool = False,
		include_chrome_error: bool = False,
		include_about: bool = True,
		include_iframes: bool = True,
		include_pages: bool = True,
		include_workers: bool = False,
	) -> bool:
		"""Check if a target should be processed.

		Args:
			target_info: Target info dict from CDP

		Returns:
			True if target should be processed, False if it should be skipped
		"""
		target_type = target_info.get('type', '')
		# CDP TargetInfo can include a subtype for out-of-process iframes (OOPIF).
		# These report type="page" but subtype="iframe", which previously caused
		# them to be treated as top-level pages. That resulted in the agent focus
		# switching to iframe targets, breaking commands that require a top-level
		# page (screenshots, navigation, etc.). Keep track of the subtype so that
		# we can treat OOPIFs like iframes unless explicitly requested.
		target_subtype = target_info.get('subtype') or target_info.get('subType') or ''
		url = target_info.get('url', '')

		url_allowed, type_allowed = False, False

		# Always allow new tab pages (chrome://new-tab-page/, chrome://newtab/, about:blank)
		# so they can be redirected to about:blank in connect()
		if is_new_tab_page(url):
			url_allowed = True

		if url.startswith('chrome-error://') and include_chrome_error:
			url_allowed = True

		if url.startswith('chrome://') and include_chrome:
			url_allowed = True

		if url.startswith('chrome-extension://') and include_chrome_extensions:
			url_allowed = True

		# dont allow about:srcdoc! there are also other rare about: pages that we want to avoid
		if url == 'about:blank' and include_about:
			url_allowed = True

		if (url.startswith('http://') or url.startswith('https://')) and include_http:
			url_allowed = True

		if target_type in ('service_worker', 'shared_worker', 'worker') and include_workers:
			type_allowed = True

		if target_type in ('page', 'tab'):
			if target_subtype == 'iframe':
				# Out-of-process iframes (OOPIFs) expose themselves as
				# type="page" but subtype="iframe". Only allow these
				# when iframe targets are requested, otherwise they are
				# treated as regular iframes and excluded from the list of
				# top-level pages used for navigation/tab focus.
				if include_iframes:
					type_allowed = True
			elif include_pages:
				type_allowed = True

		if target_type in ('iframe', 'webview') and include_iframes:
			type_allowed = True

		return url_allowed and type_allowed

	async def get_all_frames(self) -> tuple[dict[str, dict], dict[str, str]]:
		"""Get a complete frame hierarchy from all browser targets.

		Returns:
			Tuple of (all_frames, target_sessions) where:
			- all_frames: dict mapping frame_id -> frame info dict with all metadata
			- target_sessions: dict mapping target_id -> session_id for active sessions
		"""
		all_frames = {}  # frame_id -> FrameInfo dict
		target_sessions = {}  # target_id -> session_id (keep sessions alive during collection)

		# Check if cross-origin iframe support is enabled
		include_cross_origin = self.browser_profile.cross_origin_iframes

		# Get all targets - only include iframes if cross-origin support is enabled
		targets = await self._cdp_get_all_pages(
			include_http=True,
			include_about=True,
			include_pages=True,
			include_iframes=include_cross_origin,  # Only include iframe targets if flag is set
			include_workers=False,
			include_chrome=False,
			include_chrome_extensions=False,
			include_chrome_error=include_cross_origin,  # Only include error pages if cross-origin is enabled
		)
		all_targets = targets

		# First pass: collect frame trees from ALL targets
		for target in all_targets:
			target_id = target['targetId']

			# Skip iframe targets if cross-origin support is disabled
			if not include_cross_origin and target.get('type') == 'iframe':
				continue

			# When cross-origin support is disabled, only process the current target
			if not include_cross_origin:
				# Only process the current focus target
				if self.agent_focus and target_id != self.agent_focus.target_id:
					continue
				# Use the existing agent_focus session
				cdp_session = self.agent_focus
			else:
				# Get cached session for this target (don't change focus - iterating frames)
				cdp_session = await self.get_or_create_cdp_session(target_id, focus=False)

			if cdp_session:
				target_sessions[target_id] = cdp_session.session_id

				try:
					# Try to get frame tree (not all target types support this)
					frame_tree_result = await cdp_session.cdp_client.send.Page.getFrameTree(session_id=cdp_session.session_id)

					# Process the frame tree recursively
					def process_frame_tree(node, parent_frame_id=None):
						"""Recursively process frame tree and add to all_frames."""
						frame = node.get('frame', {})
						current_frame_id = frame.get('id')

						if current_frame_id:
							# For iframe targets, check if the frame has a parentId field
							# This indicates it's an OOPIF with a parent in another target
							actual_parent_id = frame.get('parentId') or parent_frame_id

							# Create frame info with all CDP response data plus our additions
							frame_info = {
								**frame,  # Include all original frame data: id, url, parentId, etc.
								'frameTargetId': target_id,  # Target that can access this frame
								'parentFrameId': actual_parent_id,  # Use parentId from frame if available
								'childFrameIds': [],  # Will be populated below
								'isCrossOrigin': False,  # Will be determined based on context
								'isValidTarget': self._is_valid_target(
									target,
									include_http=True,
									include_about=True,
									include_pages=True,
									include_iframes=True,
									include_workers=False,
									include_chrome=False,  # chrome://newtab, chrome://settings, etc. are not valid frames we can control (for sanity reasons)
									include_chrome_extensions=False,  # chrome-extension://
									include_chrome_error=False,  # chrome-error://  (e.g. when iframes fail to load or are blocked by uBlock Origin)
								),
							}

							# Check if frame is cross-origin based on crossOriginIsolatedContextType
							cross_origin_type = frame.get('crossOriginIsolatedContextType')
							if cross_origin_type and cross_origin_type != 'NotIsolated':
								frame_info['isCrossOrigin'] = True

							# For iframe targets, the frame itself is likely cross-origin
							if target.get('type') == 'iframe':
								frame_info['isCrossOrigin'] = True

							# Skip cross-origin frames if support is disabled
							if not include_cross_origin and frame_info.get('isCrossOrigin'):
								return  # Skip this frame and its children

							# Add child frame IDs (note: OOPIFs won't appear here)
							child_frames = node.get('childFrames', [])
							for child in child_frames:
								child_frame = child.get('frame', {})
								child_frame_id = child_frame.get('id')
								if child_frame_id:
									frame_info['childFrameIds'].append(child_frame_id)

							# Store or merge frame info
							if current_frame_id in all_frames:
								# Frame already seen from another target, merge info
								existing = all_frames[current_frame_id]
								# If this is an iframe target, it has direct access to the frame
								if target.get('type') == 'iframe':
									existing['frameTargetId'] = target_id
									existing['isCrossOrigin'] = True
							else:
								all_frames[current_frame_id] = frame_info

							# Process child frames recursively (only if we're not skipping this frame)
							if include_cross_origin or not frame_info.get('isCrossOrigin'):
								for child in child_frames:
									process_frame_tree(child, current_frame_id)

					# Process the entire frame tree
					process_frame_tree(frame_tree_result.get('frameTree', {}))

				except Exception as e:
					# Target doesn't support Page domain or has no frames
					self.logger.debug(f'Failed to get frame tree for target {target_id}: {e}')

		# Second pass: populate backend node IDs and parent target IDs
		# Only do this if cross-origin support is enabled
		if include_cross_origin:
			await self._populate_frame_metadata(all_frames, target_sessions)

		return all_frames, target_sessions

	async def _populate_frame_metadata(self, all_frames: dict[str, dict], target_sessions: dict[str, str]) -> None:
		"""Populate additional frame metadata like backend node IDs and parent target IDs.

		Args:
			all_frames: Frame hierarchy dict to populate
			target_sessions: Active target sessions
		"""
		for frame_id_iter, frame_info in all_frames.items():
			parent_frame_id = frame_info.get('parentFrameId')

			if parent_frame_id and parent_frame_id in all_frames:
				parent_frame_info = all_frames[parent_frame_id]
				parent_target_id = parent_frame_info.get('frameTargetId')

				# Store parent target ID
				frame_info['parentTargetId'] = parent_target_id

				# Try to get backend node ID from parent context
				if parent_target_id in target_sessions:
					assert parent_target_id is not None
					parent_session_id = target_sessions[parent_target_id]
					try:
						# Enable DOM domain
						await self.cdp_client.send.DOM.enable(session_id=parent_session_id)

						# Get frame owner info to find backend node ID
						frame_owner = await self.cdp_client.send.DOM.getFrameOwner(
							params={'frameId': frame_id_iter}, session_id=parent_session_id
						)

						if frame_owner:
							frame_info['backendNodeId'] = frame_owner.get('backendNodeId')
							frame_info['nodeId'] = frame_owner.get('nodeId')

					except Exception:
						# Frame owner not available (likely cross-origin)
						pass

	async def find_frame_target(self, frame_id: str, all_frames: dict[str, dict] | None = None) -> dict | None:
		"""Find the frame info for a specific frame ID.

		Args:
			frame_id: The frame ID to search for
			all_frames: Optional pre-built frame hierarchy. If None, will call get_all_frames()

		Returns:
			Frame info dict if found, None otherwise
		"""
		if all_frames is None:
			all_frames, _ = await self.get_all_frames()

		return all_frames.get(frame_id)

	async def cdp_client_for_target(self, target_id: TargetID) -> CDPSession:
		return await self.get_or_create_cdp_session(target_id, focus=False)

	async def cdp_client_for_frame(self, frame_id: str) -> CDPSession:
		"""Get a CDP client attached to the target containing the specified frame.

		Builds a unified frame hierarchy from all targets to find the correct target
		for any frame, including OOPIFs (Out-of-Process iframes).

		Args:
			frame_id: The frame ID to search for

		Returns:
			Tuple of (cdp_cdp_session, target_id) for the target containing the frame

		Raises:
			ValueError: If the frame is not found in any target
		"""
		# If cross-origin iframes are disabled, just use the main session
		if not self.browser_profile.cross_origin_iframes:
			return await self.get_or_create_cdp_session()

		# Get complete frame hierarchy
		all_frames, target_sessions = await self.get_all_frames()

		# Find the requested frame
		frame_info = await self.find_frame_target(frame_id, all_frames)

		if frame_info:
			target_id = frame_info.get('frameTargetId')

			if target_id in target_sessions:
				assert target_id is not None
				# Use existing session
				session_id = target_sessions[target_id]
				# Return the client with session attached (don't change focus)
				return await self.get_or_create_cdp_session(target_id, focus=False)

		# Frame not found
		raise ValueError(f"Frame with ID '{frame_id}' not found in any target")

	async def cdp_client_for_node(self, node: EnhancedDOMTreeNode) -> CDPSession:
		"""Get CDP client for a specific DOM node based on its frame."""
		if node.frame_id:
			# # If cross-origin iframes are disabled, always use the main session
			# if not self.browser_profile.cross_origin_iframes:
			# 	assert self.agent_focus is not None, 'No active CDP session'
			# 	return self.agent_focus
			# Otherwise, try to get the frame-specific session
			try:
				cdp_session = await self.cdp_client_for_frame(node.frame_id)
				result = await cdp_session.cdp_client.send.DOM.resolveNode(
					params={'backendNodeId': node.backend_node_id},
					session_id=cdp_session.session_id,
				)
				object_id = result.get('object', {}).get('objectId')
				if not object_id:
					raise ValueError(
						f'Could not find #{node.element_index} backendNodeId={node.backend_node_id} in target_id={cdp_session.target_id}'
					)
				return cdp_session
			except (ValueError, Exception) as e:
				# Fall back to main session if frame not found
				self.logger.debug(f'Failed to get CDP client for frame {node.frame_id}: {e}, using main session')

		if node.target_id:
			try:
				cdp_session = await self.get_or_create_cdp_session(target_id=node.target_id, focus=False)
				result = await cdp_session.cdp_client.send.DOM.resolveNode(
					params={'backendNodeId': node.backend_node_id},
					session_id=cdp_session.session_id,
				)
				object_id = result.get('object', {}).get('objectId')
				if not object_id:
					raise ValueError(
						f'Could not find #{node.element_index} backendNodeId={node.backend_node_id} in target_id={cdp_session.target_id}'
					)
			except Exception as e:
				self.logger.debug(f'Failed to get CDP client for target {node.target_id}: {e}, using main session')

		return await self.get_or_create_cdp_session()

	async def take_screenshot(
		self,
		path: str | None = None,
		full_page: bool = False,
		format: str = 'png',
		quality: int | None = None,
		clip: dict | None = None,
	) -> bytes:
		"""Take a screenshot using CDP.

		Args:
			path: Optional file path to save screenshot
			full_page: Capture entire scrollable page beyond viewport
			format: Image format ('png', 'jpeg', 'webp')
			quality: Quality 0-100 for JPEG format
			clip: Region to capture {'x': int, 'y': int, 'width': int, 'height': int}

		Returns:
			Screenshot data as bytes
		"""
		import base64

		from cdp_use.cdp.page import CaptureScreenshotParameters

		cdp_session = await self.get_or_create_cdp_session()

		# Build parameters dict explicitly to satisfy TypedDict expectations
		params: CaptureScreenshotParameters = {
			'format': format,
			'captureBeyondViewport': full_page,
		}

		if quality is not None and format == 'jpeg':
			params['quality'] = quality

		if clip:
			params['clip'] = {
				'x': clip['x'],
				'y': clip['y'],
				'width': clip['width'],
				'height': clip['height'],
				'scale': 1,
			}

		params = CaptureScreenshotParameters(**params)

		result = await cdp_session.cdp_client.send.Page.captureScreenshot(params=params, session_id=cdp_session.session_id)

		if not result or 'data' not in result:
			raise Exception('Screenshot failed - no data returned')

		screenshot_data = base64.b64decode(result['data'])

		if path:
			Path(path).write_bytes(screenshot_data)

		return screenshot_data

	async def screenshot_element(
		self,
		selector: str,
		path: str | None = None,
		format: str = 'png',
		quality: int | None = None,
	) -> bytes:
		"""Take a screenshot of a specific element.

		Args:
			selector: CSS selector for the element
			path: Optional file path to save screenshot
			format: Image format ('png', 'jpeg', 'webp')
			quality: Quality 0-100 for JPEG format

		Returns:
			Screenshot data as bytes
		"""

		bounds = await self._get_element_bounds(selector)
		if not bounds:
			raise ValueError(f"Element '{selector}' not found or has no bounds")

		return await self.take_screenshot(
			path=path,
			format=format,
			quality=quality,
			clip=bounds,
		)

	async def _get_element_bounds(self, selector: str) -> dict | None:
		"""Get element bounding box using CDP."""

		cdp_session = await self.get_or_create_cdp_session()

		# Get document
		doc = await cdp_session.cdp_client.send.DOM.getDocument(params={'depth': 1}, session_id=cdp_session.session_id)

		# Query selector
		node_result = await cdp_session.cdp_client.send.DOM.querySelector(
			params={'nodeId': doc['root']['nodeId'], 'selector': selector}, session_id=cdp_session.session_id
		)

		node_id = node_result.get('nodeId')
		if not node_id:
			return None

		# Get bounding box
		box_result = await cdp_session.cdp_client.send.DOM.getBoxModel(
			params={'nodeId': node_id}, session_id=cdp_session.session_id
		)

		box_model = box_result.get('model')
		if not box_model:
			return None

		content = box_model['content']
		return {
			'x': min(content[0], content[2], content[4], content[6]),
			'y': min(content[1], content[3], content[5], content[7]),
			'width': max(content[0], content[2], content[4], content[6]) - min(content[0], content[2], content[4], content[6]),
			'height': max(content[1], content[3], content[5], content[7]) - min(content[1], content[3], content[5], content[7]),
		}<|MERGE_RESOLUTION|>--- conflicted
+++ resolved
@@ -1388,7 +1388,7 @@
 
 		return self
 
-<<<<<<< HEAD
+
 	def _should_apply_initial_window_state(self) -> bool:
 		"""Determine whether fullscreen requests should run for this session."""
 
@@ -1544,16 +1544,7 @@
 						_, fullscreen_state = await self._set_window_state_for_target(target_id, 'maximized')
 				except Exception as key_error:
 					self.logger.debug('Unable to dispatch fullscreen key events: %s: %s', type(key_error).__name__, key_error)
-=======
-        async def _apply_initial_window_state(self, target_id: TargetID | None) -> None:
-                """Mark the initial window as configured without forcing fullscreen."""
-
-                if self.browser_profile.headless:
-                        return
-
-                if self._initial_window_state_applied:
-                        return
->>>>>>> abea1865
+
 
                 self._initial_window_state_applied = True
 
